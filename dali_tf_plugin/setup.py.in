# Copyright (c) 2018, NVIDIA CORPORATION. All rights reserved.
#
# Licensed under the Apache License, Version 2.0 (the "License");
# you may not use this file except in compliance with the License.
# You may obtain a copy of the License at
#
#     http://www.apache.org/licenses/LICENSE-2.0
#
# Unless required by applicable law or agreed to in writing, software
# distributed under the License is distributed on an "AS IS" BASIS,
# WITHOUT WARRANTIES OR CONDITIONS OF ANY KIND, either express or implied.
# See the License for the specific language governing permissions and
# limitations under the License.

from setuptools import setup, find_packages
from setuptools.command.install import install
from dali_tf_plugin_install_tool import InstallerHelper

class CustomInstall(install, object):
    def run(self):
<<<<<<< HEAD
        dali_lib_path = get_module_path('nvidia/dali')
        src_path = os.path.dirname(os.path.realpath(__file__))
        plugin_dest_dir = dali_lib_path + '/plugin'

        # From tensorflow team (https://github.com/tensorflow/tensorflow/issues/29643):
        # Our pip packages are still built with gcc 4.8."
        # To make anything that uses C++ APIs work, all custom ops need to be built
        # with the same compiler (and the version) we use to build the pip packages.
        # Anything not built with that may break due to compilers generating ABIs differently."
        tf_compiler = get_tf_compiler_version()
        gpp_compiler = get_gpp_compiler()
        default_gpp_version = get_gpp_compiler_version()
        is_tf_built_with_gpp_4_8 = tf_compiler == '4.8'
        has_gpp_4_8 = which('g++-4.8') is not None
        is_compatible_with_prebuilt_bin = platform.system() == 'Linux' and platform.machine() == 'x86_64'
        if is_tf_built_with_gpp_4_8 and is_compatible_with_prebuilt_bin:
            tf_version = get_tf_version()
            tf_version_underscore = tf_version.replace('.', '_')
            plugin_name = 'libdali_tf_' + tf_version_underscore + '.so'
            prebuilt_plugin = src_path + '/' + plugin_name
            print('Cannot build compatible DALI TensorFlow plugin with available gcc version. Providing prebuilt binary')
            if not os.path.isfile(prebuilt_plugin):
                available_files = find('libdali_tf_*.so', src_path)
                best_version = find_available_prebuilt_tf(tf_version, available_files)
                if best_version is None:
                    raise ImportError('File {} is not present. Available files: {}'.format(prebuilt_plugin, ", ".join(available_files)))
                print('Version {} is not present. Best match is {}'.format(tf_version, best_version))
                tf_version_underscore = best_version.replace('.', '_')
                plugin_name = 'libdali_tf_' + tf_version_underscore + '.so'
                prebuilt_plugin = src_path + '/' + plugin_name

            plugin_dest = plugin_dest_dir + '/' + plugin_name
            print('Copy {} to {}'.format(prebuilt_plugin, plugin_dest))
            copyfile(prebuilt_plugin, plugin_dest)
        else:
            dali_cflags, dali_lflags = get_dali_build_flags()
            tf_cflags, tf_lflags = get_tf_build_flags()
            cuda_cflags, cuda_lflags = get_cuda_build_flags()

            plugin_src = src_path + '/daliop.cc' + ' ' + src_path + '/dali_dataset_op.cc '
            lib_path = plugin_dest_dir + '/libdali_tf_current.so'

            if tf_compiler == '4.8' and default_gpp_version != '4.8' and has_gpp_4_8:
                gpp_compiler = 'g++-4.8'

            cmd = gpp_compiler + ' -Wl,-R,\'$ORIGIN/..\' -std=c++11 -DNDEBUG -shared ' + plugin_src + ' -o ' + lib_path + ' -fPIC ' + dali_cflags + ' ' + tf_cflags + ' ' + cuda_cflags + ' ' + dali_lflags + ' ' + tf_lflags + ' ' + cuda_lflags + ' -O2'
            subprocess.check_call(cmd, cwd=src_path, shell=True)
=======
        helper = InstallerHelper()
        helper.install()
>>>>>>> b9c5aebf
        super(CustomInstall, self).run()

setup(name='nvidia-dali-tf-plugin@DALI_FLAVOR_MINUS@',
      description='NVIDIA DALI @DALI_FLAVOR@Tensorflow plugin for CUDA @CUDA_VERSION@. Git SHA: @GIT_SHA@',
      url='https://github.com/NVIDIA/dali',
      version='@DALI_VERSION@',
      author='NVIDIA Corporation',
      license='Apache License 2.0',
      packages=find_packages(),
      include_package_data=True,
      zip_safe=False,
      install_requires = [
          'nvidia-dali@DALI_FLAVOR_MINUS@==@DALI_VERSION@'
          ],
      cmdclass = {
          'install': CustomInstall
      }
     )<|MERGE_RESOLUTION|>--- conflicted
+++ resolved
@@ -18,58 +18,8 @@
 
 class CustomInstall(install, object):
     def run(self):
-<<<<<<< HEAD
-        dali_lib_path = get_module_path('nvidia/dali')
-        src_path = os.path.dirname(os.path.realpath(__file__))
-        plugin_dest_dir = dali_lib_path + '/plugin'
-
-        # From tensorflow team (https://github.com/tensorflow/tensorflow/issues/29643):
-        # Our pip packages are still built with gcc 4.8."
-        # To make anything that uses C++ APIs work, all custom ops need to be built
-        # with the same compiler (and the version) we use to build the pip packages.
-        # Anything not built with that may break due to compilers generating ABIs differently."
-        tf_compiler = get_tf_compiler_version()
-        gpp_compiler = get_gpp_compiler()
-        default_gpp_version = get_gpp_compiler_version()
-        is_tf_built_with_gpp_4_8 = tf_compiler == '4.8'
-        has_gpp_4_8 = which('g++-4.8') is not None
-        is_compatible_with_prebuilt_bin = platform.system() == 'Linux' and platform.machine() == 'x86_64'
-        if is_tf_built_with_gpp_4_8 and is_compatible_with_prebuilt_bin:
-            tf_version = get_tf_version()
-            tf_version_underscore = tf_version.replace('.', '_')
-            plugin_name = 'libdali_tf_' + tf_version_underscore + '.so'
-            prebuilt_plugin = src_path + '/' + plugin_name
-            print('Cannot build compatible DALI TensorFlow plugin with available gcc version. Providing prebuilt binary')
-            if not os.path.isfile(prebuilt_plugin):
-                available_files = find('libdali_tf_*.so', src_path)
-                best_version = find_available_prebuilt_tf(tf_version, available_files)
-                if best_version is None:
-                    raise ImportError('File {} is not present. Available files: {}'.format(prebuilt_plugin, ", ".join(available_files)))
-                print('Version {} is not present. Best match is {}'.format(tf_version, best_version))
-                tf_version_underscore = best_version.replace('.', '_')
-                plugin_name = 'libdali_tf_' + tf_version_underscore + '.so'
-                prebuilt_plugin = src_path + '/' + plugin_name
-
-            plugin_dest = plugin_dest_dir + '/' + plugin_name
-            print('Copy {} to {}'.format(prebuilt_plugin, plugin_dest))
-            copyfile(prebuilt_plugin, plugin_dest)
-        else:
-            dali_cflags, dali_lflags = get_dali_build_flags()
-            tf_cflags, tf_lflags = get_tf_build_flags()
-            cuda_cflags, cuda_lflags = get_cuda_build_flags()
-
-            plugin_src = src_path + '/daliop.cc' + ' ' + src_path + '/dali_dataset_op.cc '
-            lib_path = plugin_dest_dir + '/libdali_tf_current.so'
-
-            if tf_compiler == '4.8' and default_gpp_version != '4.8' and has_gpp_4_8:
-                gpp_compiler = 'g++-4.8'
-
-            cmd = gpp_compiler + ' -Wl,-R,\'$ORIGIN/..\' -std=c++11 -DNDEBUG -shared ' + plugin_src + ' -o ' + lib_path + ' -fPIC ' + dali_cflags + ' ' + tf_cflags + ' ' + cuda_cflags + ' ' + dali_lflags + ' ' + tf_lflags + ' ' + cuda_lflags + ' -O2'
-            subprocess.check_call(cmd, cwd=src_path, shell=True)
-=======
         helper = InstallerHelper()
         helper.install()
->>>>>>> b9c5aebf
         super(CustomInstall, self).run()
 
 setup(name='nvidia-dali-tf-plugin@DALI_FLAVOR_MINUS@',
