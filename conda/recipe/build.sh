#!/bin/bash
#
# (C) Copyright IBM Corp. 2019. All Rights Reserved.
# (C) Copyright NVIDIA CORPORATION. 2019. All rights reserved.
#
# Licensed under the Apache License, Version 2.0 (the "License");
# you may not use this file except in compliance with the License.
# You may obtain a copy of the License at
#
#     http://www.apache.org/licenses/LICENSE-2.0
#
# Unless required by applicable law or agreed to in writing, software
# distributed under the License is distributed on an "AS IS" BASIS,
# WITHOUT WARRANTIES OR CONDITIONS OF ANY KIND, either express or implied.
# See the License for the specific language governing permissions and
# limitations under the License.


#Determine Architecture

ARCH="$(arch)"
if [ ${ARCH} = "x86_64" ]; then
    ARCH_LONGNAME="x86_64-conda_cos6"
elif [ ${ARCH} = "ppc64le" ]; then
    ARCH_LONGNAME="powerpc64le-conda_cos7"
else
    echo "Error: Unsupported Architecture. Expected: [x86_64|ppc64le] Actual: ${ARCH}"
    exit 1
fi

# Create 'gcc' and 'g++' symlinks so nvcc can find it
ln -s $CC $BUILD_PREFIX/bin/gcc
ln -s $CXX $BUILD_PREFIX/bin/g++

# Force -std=c++14 in CXXFLAGS
export CXXFLAGS=${CXXFLAGS/-std=c++??/-std=c++14}

# For some reason `aligned_alloc` is present when we use compiler version 5.4.x
# Adding NO_ALIGNED_ALLOC definition for cutt
export CXXFLAGS="${CXXFLAGS} -DNO_ALIGNED_ALLOC"
export PATH=/usr/local/cuda/bin:${PATH}

# For some reason `aligned_alloc` is present when we use compiler version 5.4.x
# Adding NO_ALIGNED_ALLOC definition for cutt
export CXXFLAGS="${CXXFLAGS} -DNO_ALIGNED_ALLOC"
export PATH=/usr/local/cuda/bin:${PATH}

# Create build directory for cmake and enter it
mkdir $SRC_DIR/build
cd $SRC_DIR/build
# Build
cmake -DCUDA_TOOLKIT_ROOT_DIR=/usr/local/cuda \
      -DCUDA_rt_LIBRARY=$BUILD_PREFIX/${ARCH_LONGNAME}-linux-gnu/sysroot/usr/lib/librt.so \
      -DCUDA_CUDA_LIBRARY=/usr/local/cuda/targets/${ARCH}-linux/lib/stubs/libcuda.so \
      -DCUDA_TARGET_ARCHS=${CUDA_TARGET_ARCHS}            \
      -DNVJPEG_ROOT_DIR=/usr/local/cuda                   \
      -DFFMPEG_ROOT_DIR=$PREFIX/lib                       \
      -DCMAKE_PREFIX_PATH="$PREFIX/libjpeg-turbo;$PREFIX" \
      -DCMAKE_INSTALL_PREFIX=$PREFIX                      \
      -DCMAKE_BUILD_TYPE=${CMAKE_BUILD_TYPE:-Release}     \
      -DBUILD_TEST=${BUILD_TEST:-ON}                      \
      -DBUILD_BENCHMARK=${BUILD_BENCHMARK:-ON}            \
      -DBUILD_NVTX=${BUILD_NVTX}                          \
      -DBUILD_PYTHON=${BUILD_PYTHON:-ON}                  \
      -DBUILD_LMDB=${BUILD_LMDB:-ON}                      \
      -DBUILD_JPEG_TURBO=${BUILD_JPEG_TURBO:-ON}          \
      -DBUILD_OPENCV=${BUILD_OPENCV:-ON}                  \
      -DBUILD_PROTOBUF=${BUILD_PROTOBUF:-ON}              \
      -DBUILD_NVJPEG=${BUILD_NVJPEG:-ON}                  \
      -DBUILD_NVJPEG2K=${BUILD_NVJPEG2K}                  \
      -DBUILD_LIBTIFF=${BUILD_LIBTIFF:-ON}                \
      -DBUILD_LIBSND=${BUILD_LIBSND:-ON}                  \
      -DBUILD_LIBTAR=${BUILD_LIBTAR:-ON}                  \
      -DBUILD_FFTS=${BUILD_FFTS:-ON}                      \
      -DBUILD_NVOF=${BUILD_NVOF:-ON}                      \
      -DBUILD_NVDEC=${BUILD_NVDEC:-ON}                    \
      -DBUILD_NVML=${BUILD_NVML:-ON}                      \
      -DBUILD_CUFILE=${BUILD_CUFILE:-ON}                  \
      -DLINK_LIBCUDA=${LINK_LIBCUDA:-OFF}                 \
      -DVERBOSE_LOGS=${VERBOSE_LOGS:-OFF}                 \
      -DWERROR=${WERROR:-ON}                              \
      -DBUILD_WITH_ASAN=${BUILD_WITH_ASAN:-OFF}           \
      -DBUILD_WITH_LSAN=${BUILD_WITH_LSAN:-OFF}           \
      -DBUILD_WITH_UBSAN=${BUILD_WITH_UBSAN:-OFF}         \
      -DDALI_BUILD_FLAVOR=${NVIDIA_DALI_BUILD_FLAVOR}     \
      -DTIMESTAMP=${DALI_TIMESTAMP} -DGIT_SHA=${GIT_SHA-${GIT_FULL_HASH}} \
      ..
make -j"$(nproc --all)"

# bundle FFmpeg to make sure DALI ships and uses own version
fname_with_sha256() {
    HASH=$(sha256sum $1 | cut -c1-8)
    BASENAME=$(basename $1)
    INITNAME=$(echo $BASENAME | cut -f1 -d".")
    ENDNAME=$(echo $BASENAME | cut -f 2- -d".")
    echo "$INITNAME-$HASH.$ENDNAME"
}

DEPS_LIST=(
    "$PREFIX/lib/libavformat.so.58"
    "$PREFIX/lib/libavcodec.so.58"
    "$PREFIX/lib/libavfilter.so.7"
    "$PREFIX/lib/libavutil.so.56"
<<<<<<< HEAD
    "$PREFIX/lib/libswscale.so.58"
=======
    "$PREFIX/lib/libswscale.so.5"
>>>>>>> 9e45c07b
)

DEPS_SONAME=(
    "libavformat.so.58"
    "libavcodec.so.58"
    "libavfilter.so.7"
    "libavutil.so.56"
<<<<<<< HEAD
    "libswscale.so.58"
=======
    "libswscale.so.5"
>>>>>>> 9e45c07b
)

PKGNAME_PATH=dali/python/nvidia/dali/
mkdir -p $PKGNAME_PATH/.libs

patched=()
for filepath in "${DEPS_LIST[@]}"; do
    filename=$(basename $filepath)
    patchedname=$(fname_with_sha256 $filepath)
    patchedpath=$PKGNAME_PATH/.libs/$patchedname
    patched+=("$patchedname")

    if [[ ! -f "$filepath" ]]; then
        echo "Didn't find $filename, skipping..."
        continue
    fi
    echo "Copying $filepath to $patchedpath"
    cp $filepath $patchedpath

    echo "Patching DT_SONAME field in $patchedpath"
    patchelf --set-soname $patchedname $patchedpath
done

find $PKGNAME_PATH -name '*.so*' -o -name '*.bin' | while read sofile; do
    for ((i=0;i<${#DEPS_LIST[@]};++i)); do
        origname=${DEPS_SONAME[i]}
        patchedname=${patched[i]}
        if [[ "$origname" != "$patchedname" ]]; then
            set +e
            patchelf --print-needed $sofile | grep $origname 2>&1 >/dev/null
            ERRCODE=$?
            set -e
            if [ "$ERRCODE" -eq "0" ]; then
                echo "patching $sofile entry $origname to $patchedname"
                patchelf --replace-needed $origname $patchedname $sofile
            fi
        fi
    done
done

# set RPATH of backend_impl.so and similar to $ORIGIN, $ORIGIN$UPDIRS, $ORIGIN$UPDIRS/.libs
PKGNAME_PATH=$PWD/dali/python/nvidia/dali
find $PKGNAME_PATH -type f -name "*.so*" -o -name "*.bin" | while read FILE; do
    UPDIRS=$(dirname $(echo "$FILE" | sed "s|$PKGNAME_PATH||") | sed 's/[^\/][^\/]*/../g')
    echo "Setting rpath of $FILE to '\$ORIGIN:\$ORIGIN$UPDIRS:\$ORIGIN$UPDIRS/.libs'"
    patchelf --set-rpath "\$ORIGIN:\$ORIGIN$UPDIRS:\$ORIGIN$UPDIRS/.libs" $FILE
    patchelf --print-rpath $FILE
done

# pip install
$PYTHON -m pip install --no-deps --ignore-installed -v dali/python

# Build tensorflow plugin
export LD_LIBRARY_PATH="$PREFIX/libjpeg-turbo/lib:$PREFIX/lib:$LD_LIBRARY_PATH"
DALI_PATH=$($PYTHON -c 'import nvidia.dali as dali; import os; print(os.path.dirname(dali.__file__))')
echo "DALI_PATH is ${DALI_PATH}"
pushd $SRC_DIR/dali_tf_plugin/
mkdir -p dali_tf_sdist_build
cd dali_tf_sdist_build

cmake .. \
      -DCUDA_VERSION:STRING="${CUDA_VERSION}" \
      -DDALI_BUILD_FLAVOR=${NVIDIA_DALI_BUILD_FLAVOR} \
      -DTIMESTAMP=${DALI_TIMESTAMP} \
      -DGIT_SHA=${GIT_SHA}
make -j install
$PYTHON -m pip install --no-deps --ignore-installed .
popd

# Move tfrecord2idx to host env so it can be found at runtime
cp $SRC_DIR/tools/tfrecord2idx $PREFIX/bin<|MERGE_RESOLUTION|>--- conflicted
+++ resolved
@@ -101,11 +101,7 @@
     "$PREFIX/lib/libavcodec.so.58"
     "$PREFIX/lib/libavfilter.so.7"
     "$PREFIX/lib/libavutil.so.56"
-<<<<<<< HEAD
-    "$PREFIX/lib/libswscale.so.58"
-=======
     "$PREFIX/lib/libswscale.so.5"
->>>>>>> 9e45c07b
 )
 
 DEPS_SONAME=(
@@ -113,11 +109,7 @@
     "libavcodec.so.58"
     "libavfilter.so.7"
     "libavutil.so.56"
-<<<<<<< HEAD
-    "libswscale.so.58"
-=======
     "libswscale.so.5"
->>>>>>> 9e45c07b
 )
 
 PKGNAME_PATH=dali/python/nvidia/dali/
