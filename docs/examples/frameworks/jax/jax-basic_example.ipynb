{
 "cells": [
  {
   "attachments": {},
   "cell_type": "markdown",
   "metadata": {},
   "source": [
    "# Training a neural network with DALI and JAX\n",
    "\n",
    "This simple example shows how to train a neural network implemented in JAX with DALI pipelines. It builds on MNIST training example from JAX codebase that can be found [here](https://github.com/google/jax/blob/jax-v0.4.13/examples/mnist_classifier_fromscratch.py).\n",
    "\n",
    "We will use MNIST in Caffe2 format from [DALI_extra](https://github.com/NVIDIA/DALI_extra)."
   ]
  },
  {
   "cell_type": "code",
   "execution_count": 1,
   "metadata": {
    "execution": {
     "iopub.execute_input": "2023-07-28T07:43:41.850101Z",
     "iopub.status.busy": "2023-07-28T07:43:41.849672Z",
     "iopub.status.idle": "2023-07-28T07:43:41.853520Z",
     "shell.execute_reply": "2023-07-28T07:43:41.852990Z"
    }
   },
   "outputs": [],
   "source": [
    "import os\n",
    "\n",
    "training_data_path = os.path.join(os.environ['DALI_EXTRA_PATH'], 'db/MNIST/training/')\n",
    "validation_data_path = os.path.join(os.environ['DALI_EXTRA_PATH'], 'db/MNIST/testing/')"
   ]
  },
  {
   "attachments": {},
   "cell_type": "markdown",
   "metadata": {},
   "source": [
    "First step is to create a definition function that will later be used to create instances of DALI iterators. It defines all steps of the preprocessing. \n",
    "\n",
<<<<<<< HEAD
    "In this simple example we have `fn.readers.caffe2` for reading data in Caffe2 format, `fn.decoders.image` for image decoding, `fn.crop_mirror_normalize` used to normalize the images and `fn.reshape` to adjust the shape of the output tensors. We also move the labels from the CPU to the GPU memory with `labels.gpu()` and apply one hot encoding to them for training with `fn.one_hot`.\n",
=======
    "In this simple example we have `fn.readers.caffe2` for reading data in Caffe2 format, `fn.decoders.image` for image decoding, `fn.crop_mirror_normalize` used to normalize the images and `fn.reshape` to adjust the shape of the output tensors. We also move the labels from the CPU to the GPU memory with `labels.gpu()`. Our model expects labels to be in one-hot encoding, so we use `fn.one_hot` to convert them.\n",
>>>>>>> 80ee1da3
    "\n",
    "This example focuses on how to use DALI to train a model defined in JAX. For more information on DALI and JAX integration look into [Getting started with JAX and DALI](jax-getting_started.ipynb) and [pipeline documentation](../../../pipeline.rst)"
   ]
  },
  {
   "cell_type": "code",
   "execution_count": 2,
   "metadata": {
    "execution": {
     "iopub.execute_input": "2023-07-28T07:43:41.855441Z",
     "iopub.status.busy": "2023-07-28T07:43:41.855301Z",
     "iopub.status.idle": "2023-07-28T07:43:41.986406Z",
     "shell.execute_reply": "2023-07-28T07:43:41.985500Z"
    }
   },
   "outputs": [],
   "source": [
    "from nvidia.dali.plugin.jax import data_iterator\n",
    "import nvidia.dali.fn as fn\n",
    "import nvidia.dali.types as types\n",
    "\n",
    "\n",
    "batch_size = 200\n",
    "image_size = 28\n",
    "num_classes = 10\n",
    "\n",
    "\n",
    "@data_iterator(output_map=[\"images\", \"labels\"], reader_name=\"caffe2_reader\")\n",
    "def mnist_iterator(data_path, random_shuffle):\n",
    "    jpegs, labels = fn.readers.caffe2(\n",
    "        path=data_path,\n",
    "        random_shuffle=random_shuffle,\n",
    "        name=\"caffe2_reader\")\n",
    "    images = fn.decoders.image(\n",
    "        jpegs, device='mixed', output_type=types.GRAY)\n",
    "    images = fn.crop_mirror_normalize(\n",
    "        images, dtype=types.FLOAT, std=[255.], output_layout=\"CHW\")\n",
    "    images = fn.reshape(images, shape=[image_size * image_size])\n",
    "\n",
    "    labels = labels.gpu()\n",
    "    \n",
    "    if random_shuffle:\n",
    "        labels = fn.one_hot(labels, num_classes=num_classes)\n",
    "\n",
    "    return images, labels"
   ]
  },
  {
<<<<<<< HEAD
=======
   "cell_type": "markdown",
   "metadata": {},
   "source": [
    "Next, we use the function to create DALI iterators for training and validation."
   ]
  },
  {
>>>>>>> 80ee1da3
   "cell_type": "code",
   "execution_count": 3,
   "metadata": {
    "execution": {
     "iopub.execute_input": "2023-07-28T07:43:41.989183Z",
     "iopub.status.busy": "2023-07-28T07:43:41.988964Z",
     "iopub.status.idle": "2023-07-28T07:43:42.104446Z",
     "shell.execute_reply": "2023-07-28T07:43:42.103668Z"
    }
   },
   "outputs": [
    {
     "name": "stdout",
     "output_type": "stream",
     "text": [
<<<<<<< HEAD
      "Creating iterators\n"
=======
      "Creating iterators\n",
      "<nvidia.dali.plugin.jax.iterator.DALIGenericIterator object at 0x7f2894462ef0>\n",
      "<nvidia.dali.plugin.jax.iterator.DALIGenericIterator object at 0x7f28944634c0>\n"
>>>>>>> 80ee1da3
     ]
    }
   ],
   "source": [
    "print('Creating iterators')\n",
    "\n",
    "training_iterator = mnist_iterator(\n",
    "    data_path=training_data_path, random_shuffle=True, batch_size=batch_size)\n",
<<<<<<< HEAD
    "\n",
    "validation_iterator = mnist_iterator(\n",
    "    data_path=validation_data_path, random_shuffle=False, batch_size=batch_size)"
=======
    "\n",
    "validation_iterator = mnist_iterator(\n",
    "    data_path=validation_data_path, random_shuffle=False, batch_size=batch_size)\n",
    "\n",
    "print(training_iterator)\n",
    "print(validation_iterator)"
>>>>>>> 80ee1da3
   ]
  },
  {
   "attachments": {},
   "cell_type": "markdown",
   "metadata": {},
   "source": [
    "With the setup above, DALI iterators are ready for the training. \n",
    "\n",
    "Finally, we import training utilities implemented in JAX. `init_model` will create the model instance and initialize its parameters. In this simple example it is a MLP model with two hidden layers. `update` performs one iteration of the training. `accuracy` is a helper function to run validation after each epoch on the test set and get current accuracy of the model."
   ]
  },
  {
   "cell_type": "code",
   "execution_count": 4,
   "metadata": {
    "execution": {
     "iopub.execute_input": "2023-07-28T07:43:43.559575Z",
     "iopub.status.busy": "2023-07-28T07:43:43.559420Z",
     "iopub.status.idle": "2023-07-28T07:43:43.618221Z",
     "shell.execute_reply": "2023-07-28T07:43:43.617532Z"
    }
   },
   "outputs": [],
   "source": [
    "from model import init_model, update, accuracy"
   ]
  },
  {
   "attachments": {},
   "cell_type": "markdown",
   "metadata": {},
   "source": [
    "At this point, everything is ready to run the training."
   ]
  },
  {
   "cell_type": "code",
   "execution_count": 5,
   "metadata": {
    "execution": {
     "iopub.execute_input": "2023-07-28T07:43:43.622376Z",
     "iopub.status.busy": "2023-07-28T07:43:43.621205Z",
     "iopub.status.idle": "2023-07-28T07:43:58.016073Z",
     "shell.execute_reply": "2023-07-28T07:43:58.015333Z"
    }
   },
   "outputs": [
    {
     "name": "stdout",
     "output_type": "stream",
     "text": [
      "Starting training\n",
      "Epoch 0 sec\n",
<<<<<<< HEAD
      "Test set accuracy 0.6737000346183777\n",
      "Epoch 1 sec\n",
      "Test set accuracy 0.7851000428199768\n",
=======
      "Test set accuracy 0.67330002784729\n",
      "Epoch 1 sec\n",
      "Test set accuracy 0.7855000495910645\n",
>>>>>>> 80ee1da3
      "Epoch 2 sec\n",
      "Test set accuracy 0.8253000378608704\n",
      "Epoch 3 sec\n",
      "Test set accuracy 0.8469000458717346\n",
      "Epoch 4 sec\n",
<<<<<<< HEAD
      "Test set accuracy 0.8614000678062439\n"
=======
      "Test set accuracy 0.8616000413894653\n"
>>>>>>> 80ee1da3
     ]
    }
   ],
   "source": [
    "print('Starting training')\n",
    "\n",
    "model = init_model()\n",
    "num_epochs = 5\n",
    "\n",
    "for epoch in range(num_epochs):\n",
    "    for batch in training_iterator:\n",
    "        model = update(model, batch)\n",
    "\n",
    "    test_acc = accuracy(model, validation_iterator)\n",
    "    print(f\"Epoch {epoch} sec\")\n",
    "    print(f\"Test set accuracy {test_acc}\")"
   ]
  }
 ],
 "metadata": {
  "celltoolbar": "Raw Cell Format",
  "kernelspec": {
   "display_name": "Python 3",
   "language": "python",
   "name": "python3"
  },
  "language_info": {
   "codemirror_mode": {
    "name": "ipython",
    "version": 3
   },
   "file_extension": ".py",
   "mimetype": "text/x-python",
   "name": "python",
   "nbconvert_exporter": "python",
   "pygments_lexer": "ipython3",
   "version": "3.10.12"
  }
 },
 "nbformat": 4,
 "nbformat_minor": 2
}<|MERGE_RESOLUTION|>--- conflicted
+++ resolved
@@ -38,11 +38,7 @@
    "source": [
     "First step is to create a definition function that will later be used to create instances of DALI iterators. It defines all steps of the preprocessing. \n",
     "\n",
-<<<<<<< HEAD
-    "In this simple example we have `fn.readers.caffe2` for reading data in Caffe2 format, `fn.decoders.image` for image decoding, `fn.crop_mirror_normalize` used to normalize the images and `fn.reshape` to adjust the shape of the output tensors. We also move the labels from the CPU to the GPU memory with `labels.gpu()` and apply one hot encoding to them for training with `fn.one_hot`.\n",
-=======
     "In this simple example we have `fn.readers.caffe2` for reading data in Caffe2 format, `fn.decoders.image` for image decoding, `fn.crop_mirror_normalize` used to normalize the images and `fn.reshape` to adjust the shape of the output tensors. We also move the labels from the CPU to the GPU memory with `labels.gpu()`. Our model expects labels to be in one-hot encoding, so we use `fn.one_hot` to convert them.\n",
->>>>>>> 80ee1da3
     "\n",
     "This example focuses on how to use DALI to train a model defined in JAX. For more information on DALI and JAX integration look into [Getting started with JAX and DALI](jax-getting_started.ipynb) and [pipeline documentation](../../../pipeline.rst)"
    ]
@@ -91,8 +87,6 @@
    ]
   },
   {
-<<<<<<< HEAD
-=======
    "cell_type": "markdown",
    "metadata": {},
    "source": [
@@ -100,7 +94,6 @@
    ]
   },
   {
->>>>>>> 80ee1da3
    "cell_type": "code",
    "execution_count": 3,
    "metadata": {
@@ -116,13 +109,9 @@
      "name": "stdout",
      "output_type": "stream",
      "text": [
-<<<<<<< HEAD
-      "Creating iterators\n"
-=======
       "Creating iterators\n",
       "<nvidia.dali.plugin.jax.iterator.DALIGenericIterator object at 0x7f2894462ef0>\n",
       "<nvidia.dali.plugin.jax.iterator.DALIGenericIterator object at 0x7f28944634c0>\n"
->>>>>>> 80ee1da3
      ]
     }
    ],
@@ -131,18 +120,12 @@
     "\n",
     "training_iterator = mnist_iterator(\n",
     "    data_path=training_data_path, random_shuffle=True, batch_size=batch_size)\n",
-<<<<<<< HEAD
-    "\n",
-    "validation_iterator = mnist_iterator(\n",
-    "    data_path=validation_data_path, random_shuffle=False, batch_size=batch_size)"
-=======
     "\n",
     "validation_iterator = mnist_iterator(\n",
     "    data_path=validation_data_path, random_shuffle=False, batch_size=batch_size)\n",
     "\n",
     "print(training_iterator)\n",
     "print(validation_iterator)"
->>>>>>> 80ee1da3
    ]
   },
   {
@@ -197,25 +180,15 @@
      "text": [
       "Starting training\n",
       "Epoch 0 sec\n",
-<<<<<<< HEAD
-      "Test set accuracy 0.6737000346183777\n",
-      "Epoch 1 sec\n",
-      "Test set accuracy 0.7851000428199768\n",
-=======
       "Test set accuracy 0.67330002784729\n",
       "Epoch 1 sec\n",
       "Test set accuracy 0.7855000495910645\n",
->>>>>>> 80ee1da3
       "Epoch 2 sec\n",
       "Test set accuracy 0.8253000378608704\n",
       "Epoch 3 sec\n",
       "Test set accuracy 0.8469000458717346\n",
       "Epoch 4 sec\n",
-<<<<<<< HEAD
-      "Test set accuracy 0.8614000678062439\n"
-=======
       "Test set accuracy 0.8616000413894653\n"
->>>>>>> 80ee1da3
      ]
     }
    ],
