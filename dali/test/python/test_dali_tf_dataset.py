# Copyright (c) 2019, NVIDIA CORPORATION. All rights reserved.
#
# Licensed under the Apache License, Version 2.0 (the "License");
# you may not use this file except in compliance with the License.
# You may obtain a copy of the License at
#
#     http://www.apache.org/licenses/LICENSE-2.0
#
# Unless required by applicable law or agreed to in writing, software
# distributed under the License is distributed on an "AS IS" BASIS,
# WITHOUT WARRANTIES OR CONDITIONS OF ANY KIND, either express or implied.
# See the License for the specific language governing permissions and
# limitations under the License.

import nvidia.dali as dali
import tensorflow as tf
from tensorflow.python.client import device_lib
import nvidia.dali.plugin.tf as dali_tf
import os
import numpy as np
from nvidia.dali.pipeline import Pipeline
import nvidia.dali.ops as ops
import nvidia.dali.types as types
from distutils.version import StrictVersion
<<<<<<< HEAD
from test_utils_tensorflow import *
=======
>>>>>>> 28208e7e

from nose import SkipTest
from nose.tools import raises

try:
    tf.compat.v1.disable_eager_execution()
except:
    pass

test_data_root = os.environ['DALI_EXTRA_PATH']
file_root = os.path.join(test_data_root, 'db', 'coco', 'images')
annotations_file = os.path.join(test_data_root, 'db', 'coco', 'instances.json')


<<<<<<< HEAD
=======
def compatible_tensorflow():
    return StrictVersion(tf.__version__) >= StrictVersion('1.13')


def skip_for_incompatible_tf():
    if not compatible_tensorflow():
        raise SkipTest('This feature is enabled for TF 1.13 and higher')


def num_available_gpus():
    local_devices = device_lib.list_local_devices()
    num_gpus = sum(1 for device in local_devices if device.device_type == 'GPU')
    if num_gpus not in [1, 2, 4, 8]:
        raise RuntimeError('Unsupported number of GPUs. This test can run on: 1, 2, 4, 8 GPUs.')
    return num_gpus


>>>>>>> 28208e7e
class TestPipeline(Pipeline):
    def __init__(self, batch_size, num_threads, device, device_id = 0, shard_id = 0, num_shards = 1, seed = 0):
        super(TestPipeline, self).__init__(batch_size, num_threads, device_id, seed)
        self.device = device
        self.input = ops.COCOReader(
            file_root = file_root,
            annotations_file = annotations_file,
            shard_id = shard_id,
            num_shards = num_shards,
            ratio=False,
            save_img_ids=True)
        self.decode = ops.ImageDecoder(
            device = 'mixed' if device is 'gpu' else 'cpu',
            output_type = types.RGB)
        self.resize = ops.Resize(
            device = device,
            image_type = types.RGB,
            resize_x = 224,
            resize_y = 224,
            interp_type = types.INTERP_LINEAR)
        self.cmn = ops.CropMirrorNormalize(
            device = device,
            output_dtype = types.FLOAT,
            image_type = types.RGB,
            mean = [128., 128., 128.],
            std = [1., 1., 1.])
        self.cast = ops.Cast(
            device = device,
            dtype = types.INT16)


    def define_graph(self):
        inputs, _, _, im_ids = self.input()
        images = self.decode(inputs)
        images = self.resize(images)
        output = self.cmn(
            images)
        if self.device is 'gpu':
            im_ids = im_ids.gpu()
        im_ids_16 = self.cast(im_ids)

        return (
            output,
            im_ids,
            im_ids_16)


<<<<<<< HEAD
=======
def _dataset_options():
    options = tf.data.Options()
    try:
        options.experimental_optimization.apply_default_optimizations = False

        if StrictVersion(tf.__version__) >= StrictVersion('1.13') and StrictVersion(tf.__version__) < StrictVersion('1.14'):
            options.experimental_autotune = False
        else:
            options.experimental_optimization.autotune = False
    except:
        print('Could not set TF Dataset Options')

    return options


>>>>>>> 28208e7e
def _test_tf_dataset(device, device_id = 0):
    skip_for_incompatible_tf()

    batch_size = 12
    num_threads = 4
    iterations = 10

    dataset_pipeline = TestPipeline(batch_size, num_threads, device, device_id)
    shapes = [
        (batch_size, 3, 224, 224), 
        (batch_size, 1),
        (batch_size, 1)]
    dtypes = [
        tf.float32,
        tf.int32, 
        tf.int16]

    dataset_results = []
    with tf.device('/{0}:{1}'.format(device, device_id)):
        daliset = dali_tf.DALIDataset(
            pipeline=dataset_pipeline,
            batch_size=batch_size,
            shapes=shapes, 
            dtypes=dtypes,
            num_threads=num_threads,
            device_id=device_id)
        daliset = daliset.with_options(dataset_options())

        iterator = tf.compat.v1.data.make_initializable_iterator(daliset)
        next_element = iterator.get_next()

    with tf.compat.v1.Session() as sess:
        sess.run([tf.compat.v1.global_variables_initializer(), iterator.initializer])
        for _ in range(iterations):
            dataset_results.append(sess.run(next_element))

    standalone_pipeline = TestPipeline(batch_size, num_threads, device, device_id = 0)
    standalone_pipeline.build()
    standalone_results = []
    for _ in range(iterations):
        if device is 'gpu':
            standalone_results.append(
                tuple(result.as_cpu().as_array() for result in standalone_pipeline.run()))
        else:
            standalone_results.append(
                tuple(result.as_array() for result in standalone_pipeline.run()))
        
    for dataset_result, standalone_result in zip(dataset_results, standalone_results):
        for dataset_out, standalone_out in zip(dataset_result, standalone_result):
            assert np.array_equal(dataset_out, standalone_out)


def test_tf_dataset_gpu():
    _test_tf_dataset('gpu')


# This test should be private (name starts with _) as it is called separately in L1
def _test_tf_dataset_other_gpu():
    _test_tf_dataset('gpu', 1)


def test_tf_dataset_cpu():
    _test_tf_dataset('cpu')


@raises(Exception)
def test_differnt_num_shapes_dtypes():
    batch_size = 12
    num_threads = 4

    dataset_pipeline = TestPipeline(batch_size, num_threads, 'cpu')
    shapes = [
        (batch_size, 3, 224, 224), 
        (batch_size, 1),
        (batch_size, 1)]
    dtypes = [
        tf.float32,
        tf.float32]

    with tf.device('/cpu:0'):
        dali_tf.DALIDataset(
            pipeline=dataset_pipeline,
            batch_size=batch_size,
            shapes=shapes, 
            dtypes=dtypes,
            num_threads=num_threads)


def _test_tf_dataset_multigpu():
    skip_for_incompatible_tf()

    num_devices = num_available_gpus()
    dataset_size = 64
    batch_size = 8
    num_threads = 4
    iterations = dataset_size // batch_size

    shapes = [
        (batch_size, 3, 224, 224), 
        (batch_size, 1),
        (batch_size, 1)]
    dtypes = [
        tf.float32,
        tf.int32, 
        tf.int16]

    dataset_results = []
    initializers = [tf.compat.v1.global_variables_initializer()]
    ops_to_run = []

    for device_id in range(num_devices):
        with tf.device('/gpu:{0}'.format(device_id)):
            dataset_pipeline = TestPipeline(batch_size, num_threads, 'gpu', device_id, device_id, num_devices)
            daliset = dali_tf.DALIDataset(
                pipeline=dataset_pipeline,
                batch_size=batch_size,
                shapes=shapes, 
                dtypes=dtypes,
                num_threads=num_threads,
                device_id=device_id)
            daliset = daliset.with_options(dataset_options())

            iterator = tf.compat.v1.data.make_initializable_iterator(daliset)
            initializers.append(iterator.initializer)

            ops_to_run.append(iterator.get_next())

    with tf.compat.v1.Session() as sess:
        sess.run(initializers)
        for _ in range(iterations):
            dataset_results.append(sess.run(ops_to_run))

    standalone_pipeline = TestPipeline(
        batch_size, num_threads, device = 'gpu', device_id = 0)
    standalone_pipeline.build()
    standalone_results = []
    for _ in range(iterations):
        standalone_results.append(
            tuple(result.as_cpu().as_array() for result in standalone_pipeline.run()))

    assert len(dataset_results) == iterations
    for it in range(iterations):
        assert len(dataset_results[it]) == num_devices
        for device_id in range(num_devices):
            batch_id = iterations - ((it + device_id * (iterations // num_devices)) % iterations) - 1
            it_id = iterations - it - 1
            assert np.array_equal(
                standalone_results[it_id][0],
                dataset_results[batch_id][device_id][0])
            assert np.array_equal(
                standalone_results[it_id][1],
                dataset_results[batch_id][device_id][1])
            assert np.array_equal(
                standalone_results[it_id][2],
                dataset_results[batch_id][device_id][2])
<|MERGE_RESOLUTION|>--- conflicted
+++ resolved
@@ -22,10 +22,7 @@
 import nvidia.dali.ops as ops
 import nvidia.dali.types as types
 from distutils.version import StrictVersion
-<<<<<<< HEAD
 from test_utils_tensorflow import *
-=======
->>>>>>> 28208e7e
 
 from nose import SkipTest
 from nose.tools import raises
@@ -40,26 +37,6 @@
 annotations_file = os.path.join(test_data_root, 'db', 'coco', 'instances.json')
 
 
-<<<<<<< HEAD
-=======
-def compatible_tensorflow():
-    return StrictVersion(tf.__version__) >= StrictVersion('1.13')
-
-
-def skip_for_incompatible_tf():
-    if not compatible_tensorflow():
-        raise SkipTest('This feature is enabled for TF 1.13 and higher')
-
-
-def num_available_gpus():
-    local_devices = device_lib.list_local_devices()
-    num_gpus = sum(1 for device in local_devices if device.device_type == 'GPU')
-    if num_gpus not in [1, 2, 4, 8]:
-        raise RuntimeError('Unsupported number of GPUs. This test can run on: 1, 2, 4, 8 GPUs.')
-    return num_gpus
-
-
->>>>>>> 28208e7e
 class TestPipeline(Pipeline):
     def __init__(self, batch_size, num_threads, device, device_id = 0, shard_id = 0, num_shards = 1, seed = 0):
         super(TestPipeline, self).__init__(batch_size, num_threads, device_id, seed)
@@ -107,24 +84,6 @@
             im_ids_16)
 
 
-<<<<<<< HEAD
-=======
-def _dataset_options():
-    options = tf.data.Options()
-    try:
-        options.experimental_optimization.apply_default_optimizations = False
-
-        if StrictVersion(tf.__version__) >= StrictVersion('1.13') and StrictVersion(tf.__version__) < StrictVersion('1.14'):
-            options.experimental_autotune = False
-        else:
-            options.experimental_optimization.autotune = False
-    except:
-        print('Could not set TF Dataset Options')
-
-    return options
-
-
->>>>>>> 28208e7e
 def _test_tf_dataset(device, device_id = 0):
     skip_for_incompatible_tf()
 
