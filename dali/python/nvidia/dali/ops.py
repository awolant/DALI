# Copyright (c) 2017-2022, NVIDIA CORPORATION & AFFILIATES. All rights reserved.
#
# Licensed under the Apache License, Version 2.0 (the "License");
# you may not use this file except in compliance with the License.
# You may obtain a copy of the License at
#
#     http://www.apache.org/licenses/LICENSE-2.0
#
# Unless required by applicable law or agreed to in writing, software
# distributed under the License is distributed on an "AS IS" BASIS,
# WITHOUT WARRANTIES OR CONDITIONS OF ANY KIND, either express or implied.
# See the License for the specific language governing permissions and
# limitations under the License.

# pylint: disable=no-member
import ast
import sys
import threading
import warnings
from itertools import count

import nvidia.dali.python_function_plugin
from nvidia.dali import backend as _b
from nvidia.dali import fn as _functional
from nvidia.dali import internal as _internal
from nvidia.dali.data_node import DataNode as _DataNode
from nvidia.dali.pipeline import Pipeline as _Pipeline
from nvidia.dali.types import \
        _type_name_convert_to_string, _type_convert_value, _default_converter, \
        _vector_element_type, _bool_types, _int_like_types, _float_types, \
        DALIDataType, \
        CUDAStream as _CUDAStream, \
        ScalarConstant as _ScalarConstant, \
        Constant as _Constant

cupy = None


def _setup_cupy():
    global cupy
    if cupy is None:
        import cupy as cupy


_cpu_ops = set({})
_gpu_ops = set({})
_mixed_ops = set({})


def _numpydoc_formatter(name, type, doc, optional=False):
    indent = "\n" + " " * 4
    if optional:
        type += ", optional"
    return "`{}` : {}{}{}".format(name, type, indent, doc.replace("\n", indent))


def _get_inputs_doc(schema):
    # Inputs section
    if schema.MaxNumInput() == 0:
        return ""
    ret = """
Args
----
"""
    if schema.HasInputDox():
        for i in range(schema.MaxNumInput()):
            optional = i >= schema.MinNumInput()
            input_type_str = schema.GetInputType(i) + _supported_layouts_str(
                schema.GetSupportedLayouts(i))
            dox = schema.GetInputDox(i)
            input_name = schema.GetInputName(i)
            ret += _numpydoc_formatter(input_name, input_type_str, dox, optional) + "\n"
    else:
        for i in range(schema.MinNumInput()):
            input_type_str = "TensorList" + _supported_layouts_str(schema.GetSupportedLayouts(i))
            dox = "Input to the operator."
            input_name = f"input{i}" if schema.MaxNumInput() > 1 else "input"
            ret += _numpydoc_formatter(input_name, input_type_str, dox, False) + "\n"

        extra_opt_args = schema.MaxNumInput() - schema.MinNumInput()
        if extra_opt_args == 1:
            i = schema.MinNumInput()
            input_type_str = "TensorList" + _supported_layouts_str(schema.GetSupportedLayouts(i))
            dox = "Input to the operator."
            input_name = f"input{i}" if schema.MaxNumInput() > 1 else "input"
            ret += _numpydoc_formatter(input_name, input_type_str, dox, True) + "\n"
        elif extra_opt_args > 1:
            input_type_str = "TensorList"
            input_name = f"input[{schema.MinNumInput()}..{schema.MaxNumInput()-1}]"
            dox = f"This function accepts up to {extra_opt_args} optional positional inputs"
            ret += _numpydoc_formatter(input_name, input_type_str, dox, True) + "\n"

    ret += "\n"
    return ret


def _get_kwargs(schema):
    """
    Get the keywords arguments from the schema.

    `schema`
        the schema in which to lookup arguments
    """
    ret = ""
    for arg in schema.GetArgumentNames():
        skip_full_doc = False
        type_name = ""
        dtype = None
        doc = ""
        deprecation_warning = None
        if schema.IsDeprecatedArg(arg):
            meta = schema.DeprecatedArgMeta(arg)
            msg = meta['msg']
            assert msg is not None
            deprecation_warning = ".. warning::\n\n    " + msg.replace("\n", "\n    ")
            renamed_arg = meta['renamed_to']
            # Renamed and removed arguments won't show full documentation (only warning box)
            skip_full_doc = renamed_arg or meta['removed']
            # Renamed aliases are not fully registered to the schema, that's why we query for the
            # info on the renamed_arg name.
            if renamed_arg:
                dtype = schema.GetArgumentType(renamed_arg)
                type_name = _type_name_convert_to_string(
                    dtype, allow_tensors=schema.IsTensorArgument(renamed_arg))
        # Try to get dtype only if not set already
        # (renamed args go through a different path, see above)
        if not dtype:
            dtype = schema.GetArgumentType(arg)
            type_name = _type_name_convert_to_string(dtype,
                                                     allow_tensors=schema.IsTensorArgument(arg))
        # Add argument documentation if necessary
        if not skip_full_doc:
            if schema.IsArgumentOptional(arg):
                type_name += ", optional"
                if schema.HasArgumentDefaultValue(arg):
                    default_value_string = schema.GetArgumentDefaultValueString(arg)
                    default_value = ast.literal_eval(default_value_string)
                    type_name += ", default = `{}`".format(_default_converter(dtype, default_value))
            doc += schema.GetArgumentDox(arg).rstrip("\n")
            if schema.ArgSupportsPerFrameInput(arg):
                doc += "\n\nSupports :func:`per-frame<nvidia.dali.fn.per_frame>` inputs."
            if deprecation_warning:
                doc += "\n\n" + deprecation_warning
        elif deprecation_warning:
            doc += deprecation_warning
        ret += _numpydoc_formatter(arg, type_name, doc)
        ret += '\n'
    return ret


def _schema_name(cls):
    return getattr(cls, 'schema_name', cls.__name__)


def _docstring_generator_main(cls, api):
    """
        Generate docstring for the class obtaining it from schema based on cls.__name__
        This lists all the Keyword args that can be used when creating operator
    """
    op_name = _schema_name(cls)
    schema = _b.GetSchema(op_name)
    ret = '\n'

    if schema.IsDeprecated():
        use_instead = _op_name(schema.DeprecatedInFavorOf(), api)
        ret += ".. warning::\n\n   This operator is now deprecated"
        if use_instead:
            ret += ". Use :meth:`" + use_instead + "` instead."
        explanation = schema.DeprecationMessage()
        if explanation:
            indent = "\n" + " " * 3
            ret += indent
            ret += indent
            explanation = explanation.replace("\n", indent)
            ret += explanation
        ret += "\n\n"

    ret += schema.Dox()
    ret += '\n'

    if schema.IsDocPartiallyHidden():
        return ret

    supported_statements = []
    if schema.IsSequenceOperator():
        supported_statements.append("expects sequence inputs")
    elif schema.AllowsSequences():
        supported_statements.append("allows sequence inputs")

    if schema.SupportsVolumetric():
        supported_statements.append("supports volumetric data")

    if len(supported_statements) > 0:
        ret += "\nThis operator "
        ret += supported_statements[0]
        if len(supported_statements) > 1:
            ret += " and " + supported_statements[1]
        ret += ".\n"

    if schema.IsNoPrune():
        ret += "\nThis operator will **not** be optimized out of the graph.\n"

    op_dev = []
    if op_name in _cpu_ops:
        op_dev.append("'cpu'")
    if op_name in _gpu_ops:
        op_dev.append("'gpu'")
    if op_name in _mixed_ops:
        op_dev.append("'mixed'")
    ret += """
Supported backends
"""
    for dev in op_dev:
        ret += " * " + dev + "\n"
    ret += "\n"
    return ret


def _docstring_generator(cls):
    op_name = _schema_name(cls)
    schema = _b.GetSchema(op_name)
    ret = _docstring_generator_main(cls, "ops")
    if schema.IsDocPartiallyHidden():
        return ret
    ret += """
Keyword args
------------
"""
    ret += _get_kwargs(schema)
    return ret


def _supported_layouts_str(supported_layouts):
    if len(supported_layouts) == 0:
        return ""
    return " (" + ", ".join(["\'" + str(layout) + "\'" for layout in supported_layouts]) + ")"


def _docstring_prefix_from_inputs(op_name):
    """
        Generate start of the docstring for `__call__` of Operator `op_name`
        assuming the docstrings were provided for all inputs separatelly

        Returns the signature of `__call__` and list of `Args` in appropriate section
    """
    schema = _b.GetSchema(op_name)
    # Signature
    ret = "__call__(" + schema.GetCallSignatureInputs() + ", **kwargs)\n"
    # __call__ docstring
    ret += "\nOperator call to be used in graph definition.\n"
    # Args section
    ret += _get_inputs_doc(schema)
    return ret


def _docstring_prefix_auto(op_name):
    """
        Generate start of the docstring for `__call__` of Operator `op_name`
        with default values. Assumes there will be 0 or 1 inputs
    """
    schema = _b.GetSchema(op_name)
    if schema.MaxNumInput() == 0:
        return """__call__(**kwargs)

Operator call to be used in graph definition. This operator doesn't have any inputs.
"""
    elif schema.MaxNumInput() == 1:
        ret = """__call__(data, **kwargs)

Operator call to be used in graph definition.

Args
----
"""
        dox = "Input to the operator.\n"
        fmt = "TensorList" + _supported_layouts_str(schema.GetSupportedLayouts(0))
        ret += _numpydoc_formatter("data", fmt, dox, optional=False)
        return ret
    return ""


def _docstring_generator_call(op_name):
    """
        Generate full docstring for `__call__` of Operator `op_name`.
    """
    schema = _b.GetSchema(op_name)
    if schema.IsDocPartiallyHidden():
        return ""
    if schema.HasCallDox():
        ret = schema.GetCallDox()
    elif schema.HasInputDox():
        ret = _docstring_prefix_from_inputs(op_name)
    elif schema.CanUseAutoInputDox():
        ret = _docstring_prefix_auto(op_name)
    else:
        op_full_name, _, _ = _process_op_name(op_name)
        ret = "See :meth:`nvidia.dali.ops." + op_full_name + "` class for complete information.\n"
    if schema.AppendKwargsSection():
        # Kwargs section
        tensor_kwargs = _get_kwargs(schema)
        if tensor_kwargs:
            ret += """
Keyword Args
------------
"""
            ret += tensor_kwargs
    return ret


def _docstring_generator_fn(cls):
    op_name = _schema_name(cls)
    schema = _b.GetSchema(op_name)
    ret = _docstring_generator_main(cls, "fn")
    if schema.IsDocPartiallyHidden():
        return ret
    ret += _get_inputs_doc(schema)
    ret += """
Keyword args
------------
"""
    ret += _get_kwargs(schema)
    return ret


class _OpCounter(object):
    # pylint: disable=too-few-public-methods
    _lock = threading.Lock()
    _op_count = count(0)

    def __init__(self):
        with self._lock:
            self._id = next(self._op_count)

    @property
    def id(self):
        return self._id


def _instantiate_constant_node(device, constant):
    return _Constant(device=device, value=constant.value, dtype=constant.dtype,
                     shape=constant.shape)


def _separate_kwargs(kwargs, arg_input_type=_DataNode):
    """Separates arguments into ones that should go to operator's __init__ and to __call__.

    Returns a pair of dictionaries of kwargs - the first for __init__, the second for __call__.

    Args:
        kwargs: Keyword arguments.
        arg_input_type: operator's argument input type, DataNode for pipeline mode, TensorListCPU
            for eager mode.
    """

    def is_arg_input_type(x):
        return isinstance(x, arg_input_type)

    def is_call_arg(name, value):
        if name == "device":
            return False
        if name == "ndim":
            return False
        if name == "name" or is_arg_input_type(value):
            return True
        if isinstance(value, (str, list, tuple, nvidia.dali.types.ScalarConstant)):
            return False
        return not nvidia.dali.types._is_scalar_value(value)

    def to_scalar(scalar):
        return scalar.value if isinstance(scalar, nvidia.dali.types.ScalarConstant) else scalar

    init_args = {}
    call_args = {}
    for name, value in kwargs.items():
        if value is None:
            continue
        if is_call_arg(name, value):
            call_args[name] = value
        else:
            init_args[name] = to_scalar(value)

    return init_args, call_args


def _add_spec_args(schema, spec, kwargs):
    for key, value in kwargs.items():
        if value is None:
            # None is not a valid value for any argument type, so treat it
            # as if the argument was not supplied at all
            continue

        dtype = schema.GetArgumentType(key)
        if isinstance(value, (list, tuple)):
            if len(value) == 0:
                spec.AddArgEmptyList(key, _vector_element_type(dtype))
                continue
        converted_value = _type_convert_value(dtype, value)
        spec.AddArg(key, converted_value)


class _OperatorInstance(object):

    def __init__(self, inputs, op, **kwargs):
        self._counter = _OpCounter()
        self._outputs = []
        self._op = op
        self._default_call_args = op._call_args
        self._spec = op.spec.copy()
        self._relation_id = self._counter.id

        if inputs is not None:
            default_input_device = "gpu" if op.device == "gpu" else "cpu"
            inputs = list(inputs)
            for i in range(len(inputs)):
                inp = inputs[i]
                if isinstance(inp, _ScalarConstant):
                    inputs[i] = _instantiate_constant_node(default_input_device, inp)
            inputs = tuple(inputs)

        self._inputs = inputs

        spec_args, kwargs = _separate_kwargs(kwargs)
        _add_spec_args(op._schema, self._spec, spec_args)

        call_args = {**self._default_call_args}
        for k, v in kwargs.items():
            if v is None:
                # if an argument was specified in __init__ and in __call__ it is None, ignore it
                continue
            if k in self._default_call_args:
                raise ValueError("The argument `{}` was already specified in __init__.".format(k))
            call_args[k] = v

        name = call_args.get("name", None)
        if name is not None:
            self._name = name
        else:
            self._name = '__' + type(op).__name__ + "_" + str(self._counter.id)
        # Add inputs
        if inputs:
            for inp in inputs:
                if not isinstance(inp, _DataNode):
                    raise TypeError(
                        "Expected inputs of type `DataNode`. Received input of type '{}'.".format(
                            type(inp).__name__))
                self._spec.AddInput(inp.name, inp.device)
        # Argument inputs
        for k in sorted(call_args.keys()):
            if k not in ["name"]:
                arg_inp = call_args[k]
                if arg_inp is None:
                    continue
                if isinstance(arg_inp, _ScalarConstant):
                    arg_inp = _instantiate_constant_node("cpu", arg_inp)
                if not isinstance(arg_inp, _DataNode):
                    try:
                        arg_inp = _Constant(arg_inp, device="cpu")
                    except Exception as e:
                        raise TypeError(
                            ("Expected inputs of type "
                             + "`DataNode` or convertible to constant nodes. Received "
                             + "input `{}` of type '{}'.").format(k,
                                                                  type(arg_inp).__name__)) from e

                _check_arg_input(op._schema, type(self._op).__name__, k)

                self._spec.AddArgumentInput(k, arg_inp.name)
                self._inputs = list(self._inputs) + [arg_inp]

        if self._op.schema.IsDeprecated():
            # TODO(klecki): how to know if this is fn or ops?
            msg = "WARNING: `{}` is now deprecated".format(_op_name(type(self._op).__name__, "fn"))
            use_instead = _op_name(self._op.schema.DeprecatedInFavorOf(), "fn")
            if use_instead:
                msg += ". Use `" + use_instead + "` instead."
            explanation = self._op.schema.DeprecationMessage()
            if explanation:
                msg += "\n" + explanation
            with warnings.catch_warnings():
                warnings.simplefilter("default")
                warnings.warn(msg, DeprecationWarning, stacklevel=2)

    def check_args(self):
        self._op.schema.CheckArgs(self._spec)

    def generate_outputs(self):
        pipeline = _Pipeline.current()
        if pipeline is None and self._op.preserve:
            _Pipeline._raise_pipeline_required("Operators with side-effects ")
        # Add outputs
        if self._op.device == "gpu" or self._op.device == "mixed":
            output_device = "gpu"
        else:
            output_device = "cpu"

        num_output = self._op.schema.CalculateOutputs(
            self._spec) + self._op.schema.CalculateAdditionalOutputs(self._spec)

        if num_output == 0 and self._op.preserve:
            t_name = type(self._op).__name__ + "_id_" + str(self.id) + "_sink"
            pipeline.add_sink(_DataNode(t_name, output_device, self))
            return

        for i in range(num_output):
            t_name = self._name
            if num_output > 1:
                t_name += "[{}]".format(i)
            t = _DataNode(t_name, output_device, self)
            self._spec.AddOutput(t.name, t.device)
            if self._op.preserve:
                pipeline.add_sink(t)
            self.append_output(t)

    @property
    def id(self):
        return self._counter.id

    @property
    def inputs(self):
        return self._inputs

    @property
    def outputs(self):
        return self._outputs

    @property
    def unwrapped_outputs(self):
        if len(self._outputs) == 1:
            return self._outputs[0]
        else:
            return self._outputs

    @property
    def spec(self):
        return self._spec

    @property
    def name(self):
        return self._name

    @property
    def relation_id(self):
        return self._relation_id

    @relation_id.setter
    def relation_id(self, value):
        self._relation_id = value

    def append_output(self, output):
        self._outputs.append(output)


class _DaliOperatorMeta(type):

    @property
    def __doc__(self):
        return _docstring_generator(self)


def _check_arg_input(schema, op_name, name):
    if name == "name":
        return
    if not schema.IsTensorArgument(name):
        raise TypeError(
            "The argument `{}` for operator `{}` should not be a `DataNode` but a {}".format(
                name, op_name, _type_name_convert_to_string(schema.GetArgumentType(name), False)))


def python_op_factory(name, schema_name=None):

    class Operator(metaclass=_DaliOperatorMeta):

        def __init__(self, *, device="cpu", **kwargs):
            schema_name = _schema_name(type(self))
            self._spec = _b.OpSpec(schema_name)
            self._schema = _b.GetSchema(schema_name)

            # Get the device argument. We will need this to determine
            # the device that our outputs will be stored on
            self._device = device
            self._spec.AddArg("device", self._device)

            kwargs, self._call_args = _separate_kwargs(kwargs)

            for k in self._call_args.keys():
                _check_arg_input(self._schema, type(self).__name__, k)

            if "preserve" in kwargs.keys():
                self._preserve = kwargs["preserve"]
                # we don't want to set "preserve" arg twice
                del kwargs["preserve"]
            else:
                self._preserve = False
            self._spec.AddArg("preserve", self._preserve)
            self._preserve = self._preserve or self._schema.IsNoPrune()

            # Check for any deprecated arguments that should be replaced or removed
            arg_names = list(kwargs.keys())
            for arg_name in arg_names:
                if not self._schema.IsDeprecatedArg(arg_name):
                    continue
                meta = self._schema.DeprecatedArgMeta(arg_name)
                new_name = meta['renamed_to']
                removed = meta['removed']
                msg = meta['msg']
                if new_name:
                    if new_name in kwargs:
                        raise TypeError(f"Operator {type(self).__name__} got an unexpected"
                                        f"'{arg_name}' deprecated argument when '{new_name}'"
                                        f"was already provided")
                    kwargs[new_name] = kwargs[arg_name]
                    del kwargs[arg_name]
                elif removed:
                    del kwargs[arg_name]

                with warnings.catch_warnings():
                    warnings.simplefilter("default")
                    warnings.warn(msg, DeprecationWarning, stacklevel=2)

            # Store the specified arguments
            _add_spec_args(self._schema, self._spec, kwargs)

        @property
        def spec(self):
            return self._spec

        @property
        def schema(self):
            return self._schema

        @property
        def device(self):
            return self._device

        @property
        def preserve(self):
            return self._preserve

        def __call__(self, *inputs, **kwargs):
            self._check_schema_num_inputs(inputs)

            inputs = _preprocess_inputs(inputs, self.__class__.__name__, self._device, self._schema)

            input_sets = self._build_input_sets(inputs)

            # Create OperatorInstance for every input set
            op_instances = []
            for input_set in input_sets:
                op_instances.append(_OperatorInstance(input_set, self, **kwargs))
                op_instances[-1].generate_outputs()

            # Tie the instances together
            relation_id = op_instances[0].id
            for op in op_instances:
                op.relation_id = relation_id

            # If we don't have multiple input sets, flatten the result
            if len(op_instances) == 1:
                return op_instances[0].unwrapped_outputs
            outputs = []
            for op in op_instances:
                outputs.append(op.outputs)
            return self._repack_output_sets(outputs)

        # Check if any of inputs is a list
        def _detect_multiple_input_sets(self, inputs):
            return any(isinstance(input, list) for input in inputs)

        # Check if all list representing multiple input sets have the same length and return it
        def _check_common_length(self, inputs):
            arg_list_len = max(self._safe_len(input) for input in inputs)
            for input in inputs:
                if isinstance(input, list):
                    if len(input) != arg_list_len:
<<<<<<< HEAD
                        raise ValueError(("All argument lists for Multpile Input Sets used "
                                          + "with operator {} must have the same length").format(
                                              type(self).__name__))
=======
                        raise ValueError(("All argument lists for Multiple Input Sets used " +
                                          "with operator {} must have the same length")
                                          .format(type(self).__name__))
>>>>>>> ad00e291
            return arg_list_len

        def _safe_len(self, input):
            if isinstance(input, list):
                return len(input)
            else:
                return 1

        # Pack single _DataNodes into lists, so they are treated as Multiple Input Sets
        # consistently with the ones already present
        def _unify_lists(self, inputs, arg_list_len):
            result = ()
            for input in inputs:
                if isinstance(input, list):
                    result = result + (input, )
                else:
                    result = result + ([input] * arg_list_len, )
            return result

        # Zip the list from [[arg0, arg0', arg0''], [arg1', arg1'', arg1''], ...]
        # to [(arg0, arg1, ...), (arg0', arg1', ...), (arg0'', arg1'', ...)]
        def _repack_input_sets(self, inputs):
            return self._repack_list(inputs, tuple)

        # Unzip the list from [[out0, out1, out2], [out0', out1', out2'], ...]
        # to [[out0, out0', ...], [out1, out1', ...], [out2, out2', ...]]
        # Assume that all elements of input have the same length
        # If the inputs were 1-elem lists, return just a list, that is:
        # [[out0], [out0'], [out0''], ...] -> [out0, out0', out0'', ...]
        def _repack_output_sets(self, outputs):
            if len(outputs) > 1 and len(outputs[0]) == 1:
                output = []
                for elem in outputs:
                    output.append(elem[0])
                return output
            return self._repack_list(outputs, list)

        # Repack list from [[a, b, c], [a', b', c'], ....]
        # to [fn(a, a', ...), fn(b, b', ...), fn(c, c', ...)]
        # where fn can be `tuple` or `list`
        # Assume that all elements of input have the same length
        def _repack_list(self, sets, fn):
            output_list = []
            arg_list_len = len(sets[0])
            for i in range(arg_list_len):
                output_list.append(fn(input_set[i] for input_set in sets))
            return output_list

        def _check_schema_num_inputs(self, inputs):
            if (len(inputs) > self._schema.MaxNumInput()
                    or len(inputs) < self._schema.MinNumInput()):
                raise ValueError(
                    ("Operator {} expects from {} to " + "{} inputs, but received {}.").format(
                        type(self).__name__, self._schema.MinNumInput(), self._schema.MaxNumInput(),
                        len(inputs)))

        def _build_input_sets(self, inputs):
            # Build input sets, most of the time we only have one
            input_sets = []
            if self._detect_multiple_input_sets(inputs):
                arg_list_len = self._check_common_length(inputs)
                packed_inputs = self._unify_lists(inputs, arg_list_len)
                input_sets = self._repack_input_sets(packed_inputs)
            else:
                input_sets = [inputs]

            return input_sets

    Operator.__name__ = str(name)
    Operator.schema_name = schema_name or Operator.__name__
    Operator.__call__.__doc__ = _docstring_generator_call(Operator.schema_name)
    return Operator


def _process_op_name(op_schema_name, make_hidden=False):
    # Two underscores (reasoning: we might want to have single underscores in the namespace itself)
    namespace_delim = "__"
    op_full_name = op_schema_name.replace(namespace_delim, '.')
    *submodule, op_name = op_full_name.split('.')
    if make_hidden:
        submodule = (*submodule, 'hidden')
    return op_full_name, submodule, op_name


def _op_name(op_schema_name, api="fn"):
    full_name, submodule, op_name = _process_op_name(op_schema_name)
    if api == "fn":
        return ".".join([*submodule, _functional._to_snake_case(op_name)])
    elif api == "ops":
        return full_name
    else:
        raise ValueError(f'{api} is not a valid DALI api name, try one of {"fn", "ops"}')


def _wrap_op(op_class, submodule=[], parent_module=None):
    return _functional._wrap_op(op_class, submodule, parent_module,
                                _docstring_generator_fn(op_class))


def _load_ops():
    global _cpu_ops
    global _gpu_ops
    global _mixed_ops
    _cpu_ops = _cpu_ops.union(set(_b.RegisteredCPUOps()))
    _gpu_ops = _gpu_ops.union(set(_b.RegisteredGPUOps()))
    _mixed_ops = _mixed_ops.union(set(_b.RegisteredMixedOps()))
    _cpu_gpu_ops = _cpu_ops.union(_gpu_ops).union(_mixed_ops)
    ops_module = sys.modules[__name__]

    for op_reg_name in _cpu_gpu_ops:
        schema = _b.TryGetSchema(op_reg_name)
        make_hidden = schema.IsDocHidden() if schema else False
        _, submodule, op_name = _process_op_name(op_reg_name, make_hidden)
        module = _internal.get_submodule(ops_module, submodule)
        if not hasattr(module, op_name):
            op_class = python_op_factory(op_name, op_reg_name)
            op_class.__module__ = module.__name__
            setattr(module, op_name, op_class)

            if op_name not in ["ExternalSource"]:
                _wrap_op(op_class, submodule)

            # The operator was inserted into nvidia.dali.ops.hidden module, let's import it here
            # so it would be usable, but not documented as coming from other module
            if make_hidden:
                parent_module = _internal.get_submodule(ops_module, submodule[:-1])
                setattr(parent_module, op_name, op_class)


def Reload():
    _load_ops()


class _TFRecordReaderImpl():
    """ custom wrappers around ops """

    def __init__(self, path, index_path, features, **kwargs):
        if isinstance(path, list):
            self._path = path
        else:
            self._path = [path]
        if isinstance(index_path, list):
            self._index_path = index_path
        else:
            self._index_path = [index_path]
        self._schema = _b.GetSchema(self._internal_schema_name)
        self._spec = _b.OpSpec(self._internal_schema_name)
        self._device = "cpu"

        self._spec.AddArg("path", self._path)
        self._spec.AddArg("index_path", self._index_path)

        kwargs, self._call_args = _separate_kwargs(kwargs)

        for key, value in kwargs.items():
            self._spec.AddArg(key, value)

        self._features = features

    @property
    def spec(self):
        return self._spec

    @property
    def schema(self):
        return self._schema

    @property
    def device(self):
        return self._device

    def __call__(self, *inputs, **kwargs):
        # We do not handle multiple input sets for Reader as they do not have inputs
        if (len(inputs) > self._schema.MaxNumInput() or len(inputs) < self._schema.MinNumInput()):
            raise ValueError(
                ("Operator {} expects from {} to " + "{} inputs, but received {}.").format(
                    type(self).__name__, self._schema.MinNumInput(), self._schema.MaxNumInput(),
                    len(inputs)))

        op_instance = _OperatorInstance(inputs, self, **kwargs)
        outputs = {}
        feature_names = []
        features = []
        for i, (feature_name, feature) in enumerate(self._features.items()):
            t_name = op_instance._name
            if len(self._features.items()) > 1:
                t_name += "[{}]".format(i)

            t = _DataNode(t_name, self._device, op_instance)
            op_instance.spec.AddOutput(t.name, t.device)
            op_instance.append_output(t)
            outputs[feature_name] = t
            feature_names.append(feature_name)
            features.append(feature)

        op_instance.spec.AddArg("feature_names", feature_names)
        op_instance.spec.AddArg("features", features)
        return outputs


def _load_readers_tfrecord():
    _TFRecordReaderImpl.__call__.__doc__ = _docstring_generator_call("readers__TFRecord")

    global _cpu_ops
    _cpu_ops = _cpu_ops.union({'readers__TFRecord', 'TFRecordReader'})

    ops_module = sys.modules[__name__]

    class TFRecordReader(_TFRecordReaderImpl, metaclass=_DaliOperatorMeta):
        pass

    class TFRecord(_TFRecordReaderImpl, metaclass=_DaliOperatorMeta):
        pass

    for op_reg_name, internal_schema, op_class in [
        ('readers__TFRecord', 'readers___TFRecord', TFRecord),
        ('TFRecordReader', '_TFRecordReader', TFRecordReader)
    ]:
        op_class.schema_name = op_reg_name
        op_class._internal_schema_name = internal_schema
        op_full_name, submodule, op_name = _process_op_name(op_reg_name)
        module = _internal.get_submodule(ops_module, submodule)
        if not hasattr(module, op_name):
            op_class.__module__ = module.__name__
            setattr(module, op_name, op_class)
            _wrap_op(op_class, submodule)


class PythonFunctionBase(metaclass=_DaliOperatorMeta):

    def __init__(self, impl_name, function, num_outputs=1, device='cpu', **kwargs):
        self._schema = _b.GetSchema(impl_name)
        self._spec = _b.OpSpec(impl_name)
        self._device = device
        self._impl_name = impl_name

        kwargs, self._call_args = _separate_kwargs(kwargs)

        for key, value in kwargs.items():
            self._spec.AddArg(key, value)

        self.function = function
        self.num_outputs = num_outputs
        self._preserve = True

    @property
    def spec(self):
        return self._spec

    @property
    def schema(self):
        return self._schema

    @property
    def device(self):
        return self._device

    @property
    def preserve(self):
        return self._preserve

    def __call__(self, *inputs, **kwargs):
        inputs = _preprocess_inputs(inputs, self._impl_name, self._device, None)
        pipeline = _Pipeline.current()
        if pipeline is None:
            _Pipeline._raise_pipeline_required("PythonFunction operator")
        if pipeline.exec_async or pipeline.exec_pipelined:
            raise RuntimeError("PythonFunction can be used only in pipelines with `exec_async` and "
                               "`exec_pipelined` set to False.")
        if (len(inputs) > self._schema.MaxNumInput() or len(inputs) < self._schema.MinNumInput()):
            raise ValueError(
                ("Operator {} expects from {} to " + "{} inputs, but received {}.").format(
                    type(self).__name__, self._schema.MinNumInput(), self._schema.MaxNumInput(),
                    len(inputs)))
        for inp in inputs:
            if not isinstance(inp, _DataNode):
                raise TypeError(("Expected inputs of type `DataNode`. Received input of type '{}'. "
                                 + "Python Operators do not support Multiple Input Sets.").format(
                                     type(inp).__name__))
        op_instance = _OperatorInstance(inputs, self, **kwargs)
        op_instance.spec.AddArg("function_id", id(self.function))
        op_instance.spec.AddArg("num_outputs", self.num_outputs)
        op_instance.spec.AddArg("device", self.device)
        if self.num_outputs == 0:
            t_name = self._impl_name + "_id_" + str(op_instance.id) + "_sink"
            t = _DataNode(t_name, self._device, op_instance)
            pipeline.add_sink(t)
            return
        outputs = []

        for i in range(self.num_outputs):
            t_name = op_instance._name
            if self.num_outputs > 1:
                t_name += "[{}]".format(i)
            t = _DataNode(t_name, self._device, op_instance)
            op_instance.spec.AddOutput(t.name, t.device)
            op_instance.append_output(t)
            pipeline.add_sink(t)
            outputs.append(t)
        return outputs[0] if len(outputs) == 1 else outputs


def _dlpack_to_array(dlpack):
    return nvidia.dali.python_function_plugin.DLTensorToArray(dlpack)


def _dlpack_from_array(array):
    return nvidia.dali.python_function_plugin.ArrayToDLTensor(array)


class PythonFunction(PythonFunctionBase):
    schema_name = "PythonFunction"
    global _cpu_ops
    global _gpu_ops
    _cpu_ops = _cpu_ops.union({'PythonFunction'})
    _gpu_ops = _gpu_ops.union({'PythonFunction'})

    @staticmethod
    def current_stream():
        """Gets DALI's current CUDA stream."""
        return _CUDAStream(nvidia.dali.python_function_plugin.current_dali_stream())

    @staticmethod
    def check_outputs(outputs, num_outputs):
        if num_outputs > 1:
            if not isinstance(outputs, tuple):
                raise TypeError(
                    "The output from a multi-output Python"
                    "function operator must be a tuple, got: ", type(outputs))
            if len(outputs) != num_outputs:
                raise ValueError(f"Unexpected number of outputs from Python"
                                 f"function operator - got {len(outputs)}, expected {num_outputs}")

    @staticmethod
    def function_wrapper_per_sample(function, num_outputs, from_dlpack, to_dlpack, *dlpack_inputs):
        arrays = [from_dlpack(dlpack) for dlpack in dlpack_inputs]
        arr_out = function(*arrays)
        if arr_out is None:
            return
        PythonFunction.check_outputs(arr_out, num_outputs)
        if isinstance(arr_out, tuple):
            return tuple(map(lambda t: to_dlpack(t), arr_out))
        else:
            return to_dlpack(arr_out)

    @staticmethod
    def function_wrapper_batch(function, num_outputs, from_dlpack, to_dlpack, *dlpack_inputs):
        arrays = [[from_dlpack(dlpack) for dlpack in dl_input] for dl_input in dlpack_inputs]
        arr_outs = function(*arrays)
        if arr_outs is None:
            return

        def convert_batch(batch):
            if isinstance(batch, list):
                return [to_dlpack(x) for x in batch]
            else:
                return to_dlpack(batch)

        PythonFunction.check_outputs(arr_outs, num_outputs)
        if isinstance(arr_outs, tuple):
            return tuple(convert_batch(x) for x in arr_outs)
        else:
            return convert_batch(arr_outs)

    @staticmethod
    def _function_wrapper_cpu(batch_processing, function, num_outputs, *dlpack_inputs):
        if batch_processing:
            return PythonFunction.function_wrapper_batch(function, num_outputs, _dlpack_to_array,
                                                         _dlpack_from_array, *dlpack_inputs)
        else:
            return PythonFunction.function_wrapper_per_sample(function, num_outputs,
                                                              _dlpack_to_array, _dlpack_from_array,
                                                              *dlpack_inputs)

    @staticmethod
    def _cupy_stream_wrapper(function, *inputs):
        stream = cupy.cuda.Stream(null=True)
        stream.ptr = PythonFunction.current_stream().ptr
        with stream:
            out = function(*inputs)
        stream.ptr = 0
        return out

    @staticmethod
    def _function_wrapper_gpu(batch_processing, function, num_outputs, *dlpack_inputs):

        def wrapped_func(*inputs):
            return PythonFunction._cupy_stream_wrapper(function, *inputs)

        if batch_processing:
            return PythonFunction.function_wrapper_batch(wrapped_func, num_outputs, cupy.fromDlpack,
                                                         lambda t: t.toDlpack(), *dlpack_inputs)
        else:
            return PythonFunction.function_wrapper_per_sample(wrapped_func, num_outputs,
                                                              cupy.fromDlpack,
                                                              lambda t: t.toDlpack(),
                                                              *dlpack_inputs)

    def __init__(self, function, num_outputs=1, device='cpu', batch_processing=False, **kwargs):
        if device == 'gpu':
            _setup_cupy()
        func = (lambda *ts: PythonFunction._function_wrapper_cpu(
            batch_processing, function, num_outputs, *ts)) if device == 'cpu' else (
                lambda *ts: PythonFunction._function_wrapper_gpu(batch_processing, function,
                                                                 num_outputs, *ts))
        super(PythonFunction,
              self).__init__(impl_name="DLTensorPythonFunctionImpl", function=func,
                             num_outputs=num_outputs, device=device, synchronize_stream=False,
                             batch_processing=batch_processing, **kwargs)


class DLTensorPythonFunction(PythonFunctionBase):
    schema_name = "DLTensorPythonFunction"
    global _cpu_ops
    _cpu_ops = _cpu_ops.union({'DLTensorPythonFunction'})
    global _gpu_ops
    _gpu_ops = _gpu_ops.union({'DLTensorPythonFunction'})

    @staticmethod
    def _function_wrapper_dlpack(batch_processing, function, num_outputs, *dlpack_inputs):
        if batch_processing:
            return PythonFunction.function_wrapper_batch(function, num_outputs, lambda x: x,
                                                         lambda x: x, *dlpack_inputs)
        else:
            return PythonFunction.function_wrapper_per_sample(function, num_outputs, lambda x: x,
                                                              lambda x: x, *dlpack_inputs)

    def __init__(self, function, num_outputs=1, device='cpu', synchronize_stream=True,
                 batch_processing=True, **kwargs):

        def func(*ts):
            return DLTensorPythonFunction._function_wrapper_dlpack(
                batch_processing, function, num_outputs, *ts)

        super(DLTensorPythonFunction,
              self).__init__(impl_name="DLTensorPythonFunctionImpl", function=func,
                             num_outputs=num_outputs, device=device,
                             synchronize_stream=synchronize_stream,
                             batch_processing=batch_processing, **kwargs)


_wrap_op(PythonFunction)
_wrap_op(DLTensorPythonFunction)


def _choose_device(inputs):
    for input in inputs:
        if isinstance(input, (tuple, list)):
            if any(getattr(inp, "device", None) == "gpu" for inp in input):
                return "gpu"
        elif getattr(input, "device", None) == "gpu":
            return "gpu"
    return "cpu"


def _preprocess_inputs(inputs, op_name, device, schema=None):
    if isinstance(inputs, tuple):
        inputs = list(inputs)

    def is_input(x):
        if isinstance(x, (_DataNode, nvidia.dali.types.ScalarConstant)):
            return True
        return isinstance(x, (list)) and any(isinstance(y, _DataNode) for y in x) and all(
            isinstance(y, (_DataNode, nvidia.dali.types.ScalarConstant)) for y in x)

    default_input_device = "gpu" if device == "gpu" else "cpu"

    for idx, inp in enumerate(inputs):
        if not is_input(inp):
            if schema:
                input_device = schema.GetInputDevice(idx) or default_input_device
            else:
                input_device = default_input_device
            if not isinstance(inp, nvidia.dali.types.ScalarConstant):
                try:
                    inp = _Constant(inp, device=input_device)
                except Exception as ex:
                    raise TypeError("""when calling operator {0}:
Input {1} is neither a DALI `DataNode` nor a list of data nodes but `{2}`.
Attempt to convert it to a constant node failed.""".format(op_name, idx,
                                                           type(inp).__name__)) from ex

            if not isinstance(inp, _DataNode):
                inp = nvidia.dali.ops._instantiate_constant_node(input_device, inp)

        inputs[idx] = inp
    return inputs


def _is_boolean_like(input):
    if type(input) == bool:
        return True
    if isinstance(input, _ScalarConstant):
        if input.dtype in _bool_types:
            return True
    return False


# Boolean and integer types are considered integer-like


def _is_integer_like(input):
    if _is_boolean_like(input):
        return True
    if type(input) == int:
        return True
    if isinstance(input, _ScalarConstant):
        if input.dtype in _int_like_types:
            return True
    return False


def _is_real_like(input):
    if type(input) == float:
        return True
    if isinstance(input, _ScalarConstant):
        if input.dtype in _float_types:
            return True
    return False


def _to_type_desc(input):
    """ <type> description required by ArithmeticGenericOp """
    if type(input) == bool:
        return "bool"
    if type(input) == int:
        return "int32"
    if type(input) == float:
        return "float32"  # TODO(klecki): current DALI limitation
    if isinstance(input, _ScalarConstant):
        dtype_to_desc = {
            DALIDataType.BOOL: "bool",
            DALIDataType.INT8: "int8",
            DALIDataType.INT16: "int16",
            DALIDataType.INT32: "int32",
            DALIDataType.INT64: "int64",
            DALIDataType.UINT8: "uint8",
            DALIDataType.UINT16: "uint16",
            DALIDataType.UINT32: "uint32",
            DALIDataType.UINT64: "uint64",
            DALIDataType.FLOAT16: "float16",
            DALIDataType.FLOAT: "float32",
            DALIDataType.FLOAT64: "float64",
        }
        return dtype_to_desc[input.dtype]
    raise TypeError(
        ("Constant argument to arithmetic operation not supported. Got {}, expected "
         "a constant value of type 'bool', 'int', 'float' or 'nvidia.dali.types.Constant'.").format(
             str(type(input))))


# Group inputs into categories_idxs, edges of type ``edge_type``, integer constants and real constants.
# The categories_idxs is a list that for an input `i` contains a tuple:
# (category of ith input, index of ith input in appropriate category)
def _group_inputs(inputs, edge_type=_DataNode):
    categories_idxs = []
    edges = []
    integers = []
    reals = []
    for input in inputs:
        if not isinstance(input, (edge_type, _ScalarConstant, int, float)):
            input = nvidia.dali.types.Constant(input)
        if isinstance(input, edge_type):
            categories_idxs.append(("edge", len(edges)))
            edges.append(input)
        elif _is_integer_like(input):
            categories_idxs.append(("integer", len(integers)))
            integers.append(input)
        elif _is_real_like(input):
            categories_idxs.append(("real", len(reals)))
            reals.append(input)
        else:
            raise TypeError(("Argument to arithmetic operation not supported."
                             "Got {}, expected a return value from other"
                             "DALI Operator  or a constant value of type 'bool', 'int', "
                             "'float' or 'nvidia.dali.types.Constant'.").format(str(type(input))))
    if len(integers) == 0:
        integers = None
    if len(reals) == 0:
        reals = None
    return (categories_idxs, edges, integers, reals)


def _generate_input_desc(categories_idx, integers, reals):
    """
    Generate the list of <input> subexpression as specified
    by grammar for ArithmeticGenericOp
    """
    input_desc = ""
    for i, (category, idx) in enumerate(categories_idx):
        if category == "edge":
            input_desc += "&{}".format(idx)
        elif category == "integer":
            input_desc += "${}:{}".format(idx, _to_type_desc(integers[idx]))
        elif category == "real":
            input_desc += "${}:{}".format(idx, _to_type_desc(reals[idx]))
        if i < len(categories_idx) - 1:
            input_desc += " "
    return input_desc


def _arithm_op(name, *inputs):
    """
    Create arguments for ArithmeticGenericOp and call it with supplied inputs.
    Select the `gpu` device if at least one of the inputs is `gpu`, otherwise `cpu`.
    """
    categories_idxs, edges, integers, reals = _group_inputs(inputs)
    input_desc = _generate_input_desc(categories_idxs, integers, reals)
    expression_desc = "{}({})".format(name, input_desc)
    dev = _choose_device(edges)
    # Create "instance" of operator
    op = ArithmeticGenericOp(       # noqa: F821
        device=dev,
        expression_desc=expression_desc,
        integer_constants=integers,
        real_constants=reals)
    # If we are on gpu, we must mark all inputs as gpu
    if dev == "gpu":
        dev_inputs = list(edge.gpu() for edge in edges)
    else:
        dev_inputs = edges
    # Call it immediately
    return op(*dev_inputs)


def cpu_ops():
    return _cpu_ops


def gpu_ops():
    return _gpu_ops


def mixed_ops():
    return _mixed_ops


def register_cpu_op(name):
    global _cpu_ops
    _cpu_ops = _cpu_ops.union({name})


def register_gpu_op(name):
    global _gpu_ops
    _gpu_ops = _gpu_ops.union({name})


# This must go at the end - the purpose of these imports is to expose the operators in
# nvidia.dali.ops module
from nvidia.dali.external_source import ExternalSource  # noqa: E402

ExternalSource.__module__ = __name__


class _CompoundOp:

    def __init__(self, op_list):
        self._ops = []
        for op in op_list:
            if isinstance(op, _CompoundOp):
                self._ops += op._ops
            else:
                self._ops.append(op)

    def __call__(self, *inputs, **kwargs):
        inputs = list(inputs)
        for op in self._ops:
            for i in range(len(inputs)):
                if inputs[i].device == "cpu" and op.device == "gpu" and op.schema.GetInputDevice(
                        i) != "cpu":
                    inputs[i] = inputs[i].gpu()
            inputs = op(*inputs, **kwargs)
            kwargs = {}
            if isinstance(inputs, tuple):
                inputs = list(inputs)
            if isinstance(inputs, _DataNode):
                inputs = [inputs]

        return inputs[0] if len(inputs) == 1 else inputs


def Compose(op_list):
    """Returns a meta-operator that chains the operations in op_list.

The return value is a callable object which, when called, performs::

    op_list[n-1](op_list([n-2](...  op_list[0](args))))

Operators can be composed only when all outputs of the previous operator can be processed directly
by the next operator in the list.

The example below chains an image decoder and a Resize operation with random square size.
The  ``decode_and_resize`` object can be called as if it was an operator::

    decode_and_resize = ops.Compose([
        ops.decoders.Image(device="cpu"),
        ops.Resize(size=fn.random.uniform(range=400,500)), device="gpu")
    ])

    files, labels = fn.readers.caffe(path=caffe_db_folder, seed=1)
    pipe.set_ouputs(decode_and_resize(files), labels)

If there's a transition from CPU to GPU in the middle of the ``op_list``, as is the case in this
example, ``Compose`` automatically arranges copying the data to GPU memory.


.. note::
    This is an experimental feature, subject to change without notice.
"""
    return op_list[0] if len(op_list) == 1 else _CompoundOp(op_list)


_cpu_ops = _cpu_ops.union({"Compose"})
_gpu_ops = _gpu_ops.union({"Compose"})

_load_ops()

try:
    _load_readers_tfrecord()
except RuntimeError:
    # TFRecord can be disabled (custom build). No need to fail
    pass<|MERGE_RESOLUTION|>--- conflicted
+++ resolved
@@ -672,15 +672,9 @@
             for input in inputs:
                 if isinstance(input, list):
                     if len(input) != arg_list_len:
-<<<<<<< HEAD
-                        raise ValueError(("All argument lists for Multpile Input Sets used "
-                                          + "with operator {} must have the same length").format(
-                                              type(self).__name__))
-=======
                         raise ValueError(("All argument lists for Multiple Input Sets used " +
                                           "with operator {} must have the same length")
                                           .format(type(self).__name__))
->>>>>>> ad00e291
             return arg_list_len
 
         def _safe_len(self, input):
