# Copyright (c) 2017-2022, NVIDIA CORPORATION & AFFILIATES. All rights reserved.
#
# Licensed under the Apache License, Version 2.0 (the "License");
# you may not use this file except in compliance with the License.
# You may obtain a copy of the License at
#
#     http://www.apache.org/licenses/LICENSE-2.0
#
# Unless required by applicable law or agreed to in writing, software
# distributed under the License is distributed on an "AS IS" BASIS,
# WITHOUT WARRANTIES OR CONDITIONS OF ANY KIND, either express or implied.
# See the License for the specific language governing permissions and
# limitations under the License.

from nvidia.dali.backend import TensorGPU, TensorListGPU
from nvidia.dali import types
from nvidia.dali.plugin.base_iterator import _DaliBaseIterator
from nvidia.dali.plugin.base_iterator import LastBatchPolicy
import mxnet as mx
import ctypes
import numpy as np
from collections.abc import Iterable


##################################################
##################################################
################## Common utils ##################
##################################################
##################################################

# MXNet currently does not expose WaitToWrite C API call
# in Python API
def _wait_to_write(arr):
    if not isinstance(arr, mx.nd.NDArray):
        raise RuntimeError("Can only wait for NDArray")
    mx.base._LIB.MXNDArrayWaitToWrite(arr.handle)


def feed_ndarray(dali_tensor, arr, cuda_stream=None):
    """
    Copy contents of DALI tensor to MXNet's NDArray.

    Parameters
    ----------
    `dali_tensor` : nvidia.dali.backend.TensorCPU or nvidia.dali.backend.TensorGPU
                    Tensor from which to copy
    `arr` : mxnet.nd.NDArray
            Destination of the copy
    `cuda_stream` : cudaStream_t handle or any value that can be cast to cudaStream_t.
                    CUDA stream to be used for the copy
                    (if not provided, an internal user stream will be selected)
                    In most cases, using the default internal user stream or stream 0
                    is expected.
    """
    dali_type = types.to_numpy_type(dali_tensor.dtype)

    assert dali_type == arr.dtype, ("The element type of DALI Tensor/TensorList"
                " doesn't match the element type of the target MXNet NDArray: {} vs {}".format(dali_type, np.dtype(arr.dtype)))

    # Wait until arr is no longer used by the engine
    _wait_to_write(arr)
    assert dali_tensor.shape() == list(arr.shape), \
            ("Shapes do not match: DALI tensor has shape {0}"
            ", but NDArray has shape {1}".format(dali_tensor.shape(), list(arr.shape)))
    # Get CTypes void pointer to the underlying memory held by arr
    ptr = ctypes.c_void_p()
    mx.base._LIB.MXNDArrayGetData(arr.handle, ctypes.byref(ptr))

    cuda_stream = types._raw_cuda_stream(cuda_stream)

    # Copy data from DALI tensor to ptr
    if isinstance(dali_tensor, (TensorGPU, TensorListGPU)):
        stream = None if cuda_stream is None else ctypes.c_void_p(cuda_stream)
        dali_tensor.copy_to_external(ptr, stream, non_blocking=True)
    else:
        dali_tensor.copy_to_external(ptr)


class _DALIMXNetIteratorBase(mx.io.DataIter, _DaliBaseIterator):
    """
    Base class with methods shared by both DALIGenericIterator and DALIGluonIterator.
    """

    def __init__(self,
                 pipelines,
                 size=-1,
                 reader_name=None,
                 fill_last_batch=None,
                 last_batch_padded=False,
                 auto_reset=False,
                 last_batch_policy=LastBatchPolicy.FILL,
                 prepare_first_batch=True):
        _DaliBaseIterator.__init__(self,
                                   pipelines,
                                   size,
                                   reader_name,
                                   auto_reset,
                                   fill_last_batch,
                                   last_batch_padded,
                                   last_batch_policy,
                                   prepare_first_batch=prepare_first_batch)


    def next(self):
        """
        Returns the next batch of data.
        """
        return self.__next__()

    def reset(self):
        """
        Resets the iterator after the full epoch.
        DALI iterators do not support resetting before the end of the epoch
        and will ignore such request.
        """
        _DaliBaseIterator.reset(self)

<<<<<<< HEAD
    def __iter__(self):
        _DaliBaseIterator.__iter__(self)
        return self
=======
>>>>>>> 9c519c69

def get_mx_array(shape, ctx=None, dtype=None):
    # WAR
    # ToDo (jlisiecki) - fix when upstream MXNet fixes this
    # mx.nd.empty doesn't support np.longlong as mx.nd.zeros does, but it does np.int64
    # which from our point of view is the same
    if dtype == np.longlong:
        dtype = np.int64
    # mx.nd.empy doesn't handle scalaras as shape
    if not isinstance(shape, Iterable):
        shape = [shape]

    return mx.nd.empty(shape, ctx, dtype)


###################################################
###################################################
################## MXNet Sym API ##################
###################################################
###################################################

class DALIGenericIterator(_DALIMXNetIteratorBase):
    """
    General DALI iterator for MXNet. It can return any number of
    outputs from the DALI pipeline in the form of MXNet's DataBatch
    of NDArrays.

    Parameters
    ----------
    pipelines : list of nvidia.dali.Pipeline
                List of pipelines to use
    output_map : list of (str, str)
                List of pairs (output_name, tag) which maps consecutive
                outputs of DALI pipelines to proper field in MXNet's
                DataBatch.
                tag is one of DALIGenericIterator.DATA_TAG
                and DALIGenericIterator.LABEL_TAG mapping given output
                for data or label correspondingly.
                output_names should be distinct.
    size : int, default = -1
                Number of samples in the shard for the wrapped pipeline (if there is more than one it is a sum)
                Providing -1 means that the iterator will work until StopIteration is raised
                from the inside of iter_setup(). The options `last_batch_policy` and`last_batch_padded`
                don't work in such case. It works with only one pipeline inside
                the iterator.
                Mutually exclusive with `reader_name` argument
    reader_name : str, default = None
                Name of the reader which will be queried to the shard size, number of shards and
                all other properties necessary to count properly the number of relevant and padded
                samples that iterator needs to deal with. It automatically sets `last_batch_policy` to
                PARTIAL when the FILL is used, and `last_batch_padded` accordingly to match
                the reader's configuration
    data_layout : str, optional, default = 'NCHW'
                Either 'NHWC' or 'NCHW' - layout of the pipeline outputs.
    auto_reset : string or bool, optional, default = False
                Whether the iterator resets itself for the next epoch or it requires reset() to be called explicitly.

                It can be one of the following values:

                * ``"no"``, ``False`` or ``None`` - at the end of epoch StopIteration is raised and reset() needs to be called
                * ``"yes"`` or ``"True"``- at the end of epoch StopIteration is raised but reset() is called internally automatically
                * ``"quiet"`` - data is returned infinitely without raising StopIteration; reset() is silently called internally
                * ``"iter"`` - calling ``'iter()'`` would silently call reset on the iterator.

    squeeze_labels: (DEPRECATED) bool, optional, default = False
                Whether the iterator should squeeze the labels before
                copying them to the ndarray.
                This argument is deprecated and will be removed from future releases.
    dynamic_shape : any, optional,
                Parameter used only for backward compatibility.
    fill_last_batch : bool, optional, default = None
                **Deprecated** Please use ``last_batch_policy`` instead

                Whether to fill the last batch with data up to 'self.batch_size'.
                The iterator would return the first integer multiple
                of self._num_gpus * self.batch_size entries which exceeds 'size'.
                Setting this flag to False will cause the iterator to return
                exactly 'size' entries.
    last_batch_policy, optional, default = LastBatchPolicy.FILL
                What to do with the last batch when there is no enough samples in the epoch
                to fully fill it. See :meth:`nvidia.dali.plugin.base_iterator.LastBatchPolicy`.
                Both ``FILL`` and ``PARTIAL`` would return a full batch but the ``pad`` property
                value of the returned array would differ.
    last_batch_padded : bool, optional, default = False
                Whether the last batch provided by DALI is padded with the last sample
                or it just wraps up. In the conjunction with ``last_batch_policy`` it tells
                if the iterator returning last batch with data only partially filled with
                data from the current epoch is dropping padding samples or samples from
                the next epoch (it doesn't literally drop but sets ``pad`` field of ndarray
                so the following code could use it to drop the data). If set to ``False`` next
                epoch will end sooner as data from it was consumed but dropped. If set to
                True next epoch would be the same length as the first one. For this to happen,
                the option `pad_last_batch` in the reader needs to be set to True as well.
                It is overwritten when `reader_name` argument is provided
    prepare_first_batch : bool, optional, default = True
                Whether DALI should buffer the first batch right after the creation of the iterator,
                so one batch is already prepared when the iterator is prompted for the data
    Example
    -------
    With the data set ``[1,2,3,4,5,6,7]`` and the batch size 2:

    last_batch_policy = LastBatchPolicy.PARTIAL, last_batch_padded = True  -> last batch = ``[7, 7]`` and MXNet array property ``.pad=1``, next iteration will return ``[1, 2]``

    last_batch_policy = LastBatchPolicy.PARTIAL, last_batch_padded = False -> last batch = ``[7, 1]`` and MXNet array property ``.pad=1``, next iteration will return ``[2, 3]``

    last_batch_policy = LastBatchPolicy.FILL, last_batch_padded = True   -> last batch = ``[7, 7]`` and MXNet array property ``.pad=0``, next iteration will return ``[1, 2]``

    last_batch_policy = LastBatchPolicy.FILL, last_batch_padded = False  -> last batch = ``[7, 1]`` and MXNet array property ``.pad=0``, next iteration will return ``[2, 3]``

    last_batch_policy = LastBatchPolicy.DROP, last_batch_padded = True   -> last batch = ``[5, 6]``, next iteration will return ``[1, 2]``

    last_batch_policy = LastBatchPolicy.DROP, last_batch_padded = False  -> last batch = ``[5, 6]``, next iteration will return ``[2, 3]``
    """

    def __init__(self,
                 pipelines,
                 output_map,
                 size=-1,
                 reader_name=None,
                 data_layout='NCHW',
                 fill_last_batch=None,
                 auto_reset=False,
                 squeeze_labels=True,
                 dynamic_shape=False,
                 last_batch_padded=False,
                 last_batch_policy=LastBatchPolicy.FILL,
                 prepare_first_batch=True):

        # check the assert first as _DaliBaseIterator would run the prefetch
        self._output_names_map = [x[0] for x in output_map]
        self._output_categories_map = [x[1] for x in output_map]
        self._output_categories = {DALIGenericIterator.DATA_TAG, DALIGenericIterator.LABEL_TAG}
        assert set(self._output_categories_map) <= self._output_categories, \
            "Only DATA_TAG and LABEL_TAG are allowed"
        assert len(set(self._output_names_map)) == len(self._output_names_map), \
            "output_names in output_map should be distinct"
        self.output_map = output_map

        super().__init__(pipelines,
                         size,
                         reader_name,
                         fill_last_batch,
                         last_batch_padded,
                         auto_reset,
                         last_batch_policy,
                         prepare_first_batch=prepare_first_batch)
        self._squeeze_labels = squeeze_labels

        self._first_batch = None
        self._descriptors_populated = False
        self._data_layout = data_layout
        if self._prepare_first_batch:
            try:
                self._first_batch = DALIGenericIterator.__next__(self)
            except StopIteration:
                assert False, "It seems that there is no data in the pipeline. This may happen if `last_batch_policy` is set to PARTIAL and the requested batch size is greater than the shard size."

    def __getattr__(self, key):
        # these attributes are required by MXNet thus DALI needs to provide them
        if key == 'provide_data' or key == 'provide_label':
            # obtain the first batch to populate the metadata
            try:
                self._first_batch = DALIGenericIterator.__next__(self)
                # this entries should be there thanks to the above call
                return self.__dict__[key]
            except StopIteration:
                assert False, "It seems that there is no data in the pipeline. This may happen if `last_batch_policy` is set to PARTIAL and the requested batch size is greater than the shard size."
        raise AttributeError

    def _populate_descriptors(self, data_batch):
        # populate metadata
        if not self._descriptors_populated:
            provide_data = []
            provide_label = []

            category_names = {key : [] for key in self._output_categories}
            for name, category in self.output_map:
                category_names[category].append(name)
            for i, data in enumerate(data_batch[0].data):
                data_shape  = (data.shape[0] * self._num_gpus,) + data.shape[1:]
                provide_data.append(mx.io.DataDesc(category_names[DALIGenericIterator.DATA_TAG][i], \
                    data_shape, data.dtype, layout=self._data_layout))
            for i, label in enumerate(data_batch[0].label):
                label_shape = (label.shape[0] * self._num_gpus,) + label.shape[1:]
                provide_label.append(mx.io.DataDesc(category_names[DALIGenericIterator.LABEL_TAG][i], \
                    label_shape, label.dtype))

            self.__dict__['provide_data'] = provide_data
            self.__dict__['provide_label'] = provide_label
            self._descriptors_populated = True

    def __next__(self):
        if self._first_batch is not None:
            batch = self._first_batch
            self._first_batch = None
            return batch

        # Gather outputs
        outputs = self._get_outputs()

        data_batches = [None for i in range(self._num_gpus)]

        for i in range(self._num_gpus):
            # MXNet wants batches with clear distinction between
            # data and label entries, so segregate outputs into
            # 2 categories
            category_outputs = {key : [] for key in self._output_categories}
            for j, out in enumerate(outputs[i]):
                category_outputs[self._output_categories_map[j]].append(out)
            # Change DALI TensorLists into Tensors
            category_tensors = dict()
            category_info = dict()
            # For data proceed normally
            category_tensors[DALIGenericIterator.DATA_TAG] = \
                [x.as_tensor() for x in category_outputs[DALIGenericIterator.DATA_TAG]]
            category_info[DALIGenericIterator.DATA_TAG] = \
                [(x.shape(), types.to_numpy_type(x.dtype)) for x in category_tensors[DALIGenericIterator.DATA_TAG]]
            # For labels we squeeze the tensors
            category_tensors[DALIGenericIterator.LABEL_TAG] = \
                [x.as_tensor() for x in category_outputs[DALIGenericIterator.LABEL_TAG]]
            if self._squeeze_labels:
                for label in category_tensors[DALIGenericIterator.LABEL_TAG]:
                    label.squeeze(-1)  # Squeeze last dimension if necessary
            category_info[DALIGenericIterator.LABEL_TAG] = \
                [(x.shape(), types.to_numpy_type(x.dtype)) for x in category_tensors[DALIGenericIterator.LABEL_TAG]]

            mx_gpu_device = mx.gpu(self._pipes[i].device_id)
            mx_cpu_device = mx.cpu(0)
            category_device = {key : [] for key in self._output_categories}
            for category in self._output_categories:
                for t in category_tensors[category]:
                    if type(t) is TensorGPU:
                        category_device[category].append(mx_gpu_device)
                    else:
                        category_device[category].append(mx_cpu_device)
            d = []
            l = []
            for j, (shape, dtype) in enumerate(category_info[DALIGenericIterator.DATA_TAG]):
                d.append(get_mx_array(shape, category_device[DALIGenericIterator.DATA_TAG][j], dtype=dtype))
            for j, (shape, dtype) in enumerate(category_info[DALIGenericIterator.LABEL_TAG]):
                l.append(get_mx_array(shape, category_device[DALIGenericIterator.LABEL_TAG][j], dtype=dtype))

            data_batches[i] = mx.io.DataBatch(data=d, label=l)

            d = data_batches[i].data
            l = data_batches[i].label
            for j, d_arr in enumerate(d):
                feed_ndarray(category_tensors[DALIGenericIterator.DATA_TAG][j], d_arr)
            for j, l_arr in enumerate(l):
                feed_ndarray(category_tensors[DALIGenericIterator.LABEL_TAG][j], l_arr)

        self._schedule_runs()

        self._advance_and_check_drop_last()

        if self._reader_name:
            if_drop, left = self._remove_padded()
            if np.any(if_drop):
                left = [self.batch_size - l for l in left]
                for i, to_pad in zip(range(self._num_gpus), left):
                    data_batches[i].pad = to_pad
            else:
                for batch in data_batches:
                    batch.pad = 0

        else:
            # padding the last batch
            if self._last_batch_policy == LastBatchPolicy.PARTIAL and (self._counter > self._size) and self._size > 0:
                # this is the last batch and we need to pad
                overflow = self._counter - self._size
                overflow_per_device = overflow // self._num_gpus
                difference = self._num_gpus - (overflow % self._num_gpus)
                for i in range(self._num_gpus):
                    if i < difference:
                        data_batches[i].pad = overflow_per_device
                    else:
                        data_batches[i].pad = overflow_per_device + 1
            else:
                for db in data_batches:
                    db.pad = 0

        self._populate_descriptors(data_batches)
        return data_batches

    DATA_TAG = "data"
    LABEL_TAG = "label"


class DALIClassificationIterator(DALIGenericIterator):
    """
    DALI iterator for classification tasks for MXNet. It returns 2 outputs
    (data and label) in the form of MXNet's DataBatch of NDArrays.

    Calling

    .. code-block:: python

       DALIClassificationIterator(pipelines, reader_name, data_name, label_name, data_layout)

    is equivalent to calling

    .. code-block:: python

       DALIGenericIterator(pipelines,
                           [(data_name, DALIClassificationIterator.DATA_TAG),
                            (label_name, DALIClassificationIterator.LABEL_TAG)],
                           reader_name,
                           data_layout)

    Parameters
    ----------
    pipelines : list of nvidia.dali.Pipeline
                List of pipelines to use
    size : int, default = -1
                Number of samples in the shard for the wrapped pipeline (if there is more than one it is a sum)
                Providing -1 means that the iterator will work until StopIteration is raised
                from the inside of iter_setup(). The options `last_batch_policy` and`last_batch_padded`
                don't work in such case. It works with only one pipeline inside
                the iterator.
                Mutually exclusive with `reader_name` argument
    reader_name : str, default = None
                Name of the reader which will be queried to the shard size, number of shards and
                all other properties necessary to count properly the number of relevant and padded
                samples that iterator needs to deal with. It automatically sets `last_batch_policy` to
                PARTIAL when the FILL is used, and `last_batch_padded` accordingly to match
                the reader's configuration
    data_name : str, optional, default = 'data'
                Data name for provided symbols.
    label_name : str, optional, default = 'softmax_label'
                Label name for provided symbols.
    data_layout : str, optional, default = 'NCHW'
                Either 'NHWC' or 'NCHW' - layout of the pipeline outputs.
    auto_reset : string or bool, optional, default = False
                Whether the iterator resets itself for the next epoch or it requires reset() to be called explicitly.

                It can be one of the following values:

                * ``"no"``, ``False`` or ``None`` - at the end of epoch StopIteration is raised and reset() needs to be called
                * ``"yes"`` or ``"True"``- at the end of epoch StopIteration is raised but reset() is called internally automatically
                * ``"quiet"`` - data is returned infinitely without raising StopIteration; reset() is silently called internally
                * ``"iter"`` - calling ``'iter()'`` would silently call reset on the iterator.

    squeeze_labels: (DEPRECATED) bool, optional, default = True
                Whether the iterator should squeeze the labels before
                copying them to the ndarray.
                This argument is deprecated and will be removed from future releases.
    dynamic_shape : any, optional,
                Parameter used only for backward compatibility.
    fill_last_batch : bool, optional, default = None
                **Deprecated** Please use ``last_batch_policy`` instead

                Whether to fill the last batch with data up to 'self.batch_size'.
                The iterator would return the first integer multiple
                of self._num_gpus * self.batch_size entries which exceeds 'size'.
                Setting this flag to False will cause the iterator to return
                exactly 'size' entries.
    last_batch_policy, optional, default = LastBatchPolicy.FILL
                What to do with the last batch when there is no enough samples in the epoch
                to fully fill it. See :meth:`nvidia.dali.plugin.base_iterator.LastBatchPolicy`.
                Both ``FILL`` and ``PARTIAL`` would return a full batch but the ``pad`` property
                value of the returned array would differ.
    last_batch_padded : bool, optional, default = False
                Whether the last batch provided by DALI is padded with the last sample
                or it just wraps up. In the conjunction with ``last_batch_policy`` it tells
                if the iterator returning last batch with data only partially filled with
                data from the current epoch is dropping padding samples or samples from
                the next epoch (it doesn't literally drop but sets ``pad`` field of ndarray
                so the following code could use it to drop the data). If set to ``False`` next
                epoch will end sooner as data from it was consumed but dropped. If set to
                True next epoch would be the same length as the first one. For this to happen,
                the option `pad_last_batch` in the reader needs to be set to True as well.
                It is overwritten when `reader_name` argument is provided
    prepare_first_batch : bool, optional, default = True
                Whether DALI should buffer the first batch right after the creation of the iterator,
                so one batch is already prepared when the iterator is prompted for the data

    Example
    -------
    With the data set ``[1,2,3,4,5,6,7]`` and the batch size 2:

    last_batch_policy = LastBatchPolicy.PARTIAL, last_batch_padded = True  -> last batch = ``[7, 7]`` and MXNet array property ``.pad=1``, next iteration will return ``[1, 2]``

    last_batch_policy = LastBatchPolicy.PARTIAL, last_batch_padded = False -> last batch = ``[7, 1]`` and MXNet array property ``.pad=1``, next iteration will return ``[2, 3]``

    last_batch_policy = LastBatchPolicy.FILL, last_batch_padded = True   -> last batch = ``[7, 7]`` and MXNet array property ``.pad=0``, next iteration will return ``[1, 2]``

    last_batch_policy = LastBatchPolicy.FILL, last_batch_padded = False  -> last batch = ``[7, 1]`` and MXNet array property ``.pad=0``, next iteration will return ``[2, 3]``

    last_batch_policy = LastBatchPolicy.DROP, last_batch_padded = True   -> last batch = ``[5, 6]``, next iteration will return ``[1, 2]``

    last_batch_policy = LastBatchPolicy.DROP, last_batch_padded = False  -> last batch = ``[5, 6]``, next iteration will return ``[2, 3]``
    """

    def __init__(self,
                 pipelines,
                 size=-1,
                 reader_name=None,
                 data_name='data',
                 label_name='softmax_label',
                 data_layout='NCHW',
                 fill_last_batch=None,
                 auto_reset=False,
                 squeeze_labels=True,
                 dynamic_shape=False,
                 last_batch_padded=False,
                 last_batch_policy=LastBatchPolicy.FILL,
                 prepare_first_batch=True):
        super(DALIClassificationIterator, self).__init__(pipelines,
                                                         [(data_name, DALIClassificationIterator.DATA_TAG),
                                                          (label_name, DALIClassificationIterator.LABEL_TAG)],
                                                         size,
                                                         reader_name=reader_name,
                                                         data_layout=data_layout,
                                                         fill_last_batch=fill_last_batch,
                                                         auto_reset=auto_reset,
                                                         squeeze_labels=squeeze_labels,
                                                         dynamic_shape=dynamic_shape,
                                                         last_batch_padded=last_batch_padded,
                                                         last_batch_policy=last_batch_policy,
                                                         prepare_first_batch=prepare_first_batch)

###############################################
###############################################
################## Gluon API ##################
###############################################
###############################################



class DALIGluonIterator(_DALIMXNetIteratorBase):
    """
    General DALI iterator for MXNet with Gluon API. It can return any number of
    outputs from the DALI pipeline in the form of per GPU tuples. These tuples consisting of
    NDArrays (for outputs marked as DALIGluonIterator.DENSE_TAG) and list of NDArrays (for
    output marked as DALIGluonIterator.SPARSE_TAG).

    Parameters
    ----------
    pipelines : list of nvidia.dali.Pipeline
                List of pipelines to use
    size : int, default = -1
                Number of samples in the shard for the wrapped pipeline (if there is more than one it is a sum)
                Providing -1 means that the iterator will work until StopIteration is raised
                from the inside of iter_setup(). The options `last_batch_policy` and`last_batch_padded`
                don't work in such case. It works with only one pipeline inside
                the iterator.
                Mutually exclusive with `reader_name` argument
    reader_name : str, default = None
                Name of the reader which will be queried to the shard size, number of shards and
                all other properties necessary to count properly the number of relevant and padded
                samples that iterator needs to deal with. It automatically sets `last_batch_policy` to
                PARTIAL when the FILL is used, and `last_batch_padded` accordingly to match
                the reader's configuration
    output_types : list of str, optional, default = None
                List of tags indicating whether the pipeline(s) output batch is
                uniform (all the samples have the same size) or not. Batch output marked
                as the former will be returned as a single NDArray, the latter
                will be returned as a list of NDArray.
                Must be either DALIGluonIterator.DENSE_TAG
                or DALIGluonIterator.SPARSE_TAG.
                Length of output_types must match the number of output of the pipeline(s).
                If not set, all outputs are considered to be marked with DALIGluonIterator.DENSE_TAG.
    auto_reset : string or bool, optional, default = False
                Whether the iterator resets itself for the next epoch or it requires reset() to be called explicitly.

                It can be one of the following values:

                * ``"no"``, ``False`` or ``None`` - at the end of epoch StopIteration is raised and reset() needs to be called
                * ``"yes"`` or ``"True"``- at the end of epoch StopIteration is raised but reset() is called internally automatically
                * ``"quiet"`` - data is returned infinitely without raising StopIteration; reset() is silently called internally
                * ``"iter"`` - calling ``'iter()'`` would silently call reset on the iterator.

    fill_last_batch : bool, optional, default = None
                **Deprecated** Please use ``last_batch_policy`` instead

                Whether to fill the last batch with data up to 'self.batch_size'.
                The iterator would return the first integer multiple
                of self._num_gpus * self.batch_size entries which exceeds 'size'.
                Setting this flag to False will cause the iterator to return
                exactly 'size' entries.
    last_batch_policy, optional, default = LastBatchPolicy.FILL
                What to do with the last batch when there is no enough samples in the epoch
                to fully fill it. See :meth:`nvidia.dali.plugin.base_iterator.LastBatchPolicy`
    last_batch_padded : bool, optional, default = False
                Whether the last batch provided by DALI is padded with the last sample
                or it just wraps up. In the conjunction with ``last_batch_policy`` it tells
                if the iterator returning last batch with data only partially filled with
                data from the current epoch is dropping padding samples or samples from
                the next epoch (it doesn't literally drop but sets ``pad`` field of ndarray
                so the following code could use it to drop the data). If set to ``False`` next
                epoch will end sooner as data from it was consumed but dropped. If set to
                True next epoch would be the same length as the first one. For this to happen,
                the option `pad_last_batch` in the reader needs to be set to True as well.
                It is overwritten when `reader_name` argument is provided
    prepare_first_batch : bool, optional, default = True
                Whether DALI should buffer the first batch right after the creation of the iterator,
                so one batch is already prepared when the iterator is prompted for the data

    Example
    -------
    With the data set ``[1,2,3,4,5,6,7]`` and the batch size 2:

    last_batch_policy = LastBatchPolicy.PARTIAL, last_batch_padded = True  -> last batch = ``[7]``, next iteration will return ``[1, 2]``

    last_batch_policy = LastBatchPolicy.PARTIAL, last_batch_padded = False -> last batch = ``[7]``, next iteration will return ``[2, 3]``

    last_batch_policy = LastBatchPolicy.FILL, last_batch_padded = True   -> last batch = ``[7, 7]``, next iteration will return ``[1, 2]``

    last_batch_policy = LastBatchPolicy.FILL, last_batch_padded = False  -> last batch = ``[7, 1]``, next iteration will return ``[2, 3]``

    last_batch_policy = LastBatchPolicy.DROP, last_batch_padded = True   -> last batch = ``[5, 6]``, next iteration will return ``[1, 2]``

    last_batch_policy = LastBatchPolicy.DROP, last_batch_padded = False  -> last batch = ``[5, 6]``, next iteration will return ``[2, 3]``
    """

    def __init__(self,
                 pipelines,
                 size=-1,
                 reader_name=None,
                 output_types=None,
                 auto_reset=False,
                 fill_last_batch=None,
                 last_batch_padded=False,
                 last_batch_policy=LastBatchPolicy.FILL,
                 prepare_first_batch=True):

        # check the assert first as _DaliBaseIterator would run the prefetch
        self._output_tags = {DALIGluonIterator.DENSE_TAG, DALIGluonIterator.SPARSE_TAG}
        assert output_types is None or set(output_types) <= self._output_tags, \
            "Only DENSE_TAG and SPARSE_TAG are allowed"

        self._outputs_types = output_types

        super(DALIGluonIterator, self).__init__(
            pipelines,
            size,
            reader_name,
            fill_last_batch,
            last_batch_padded,
            auto_reset,
            last_batch_policy,
            prepare_first_batch=prepare_first_batch)

        self._first_batch = None
        if self._prepare_first_batch:
            try:
                self._first_batch = self._first_batch = DALIGluonIterator.__next__(self)
            except StopIteration:
                assert False, "It seems that there is no data in the pipeline. This may happen if `last_batch_policy` is set to PARTIAL and the requested batch size is greater than the shard size."

    def __next__(self):
        if self._first_batch is not None:
            batch = self._first_batch
            self._first_batch = None
            return batch

        # Gather outputs
        dali_outputs = self._get_outputs()

        data_batches = [None for i in range(self._num_gpus)]
        for i in range(self._num_gpus):
            output_elements = []
            shapes = []
            for j, out in enumerate(dali_outputs[i]):
                if self._outputs_types is None or self._outputs_types[j] == DALIGluonIterator.DENSE_TAG:
                    output_elements.append(out.as_tensor())
                    shapes.append(output_elements[-1].shape())
                else:
                    output_elements.append([out[sample_idx] for sample_idx in range(self.batch_size)])
                    s = [t.shape() for t in output_elements[-1]]
                    shapes.append(s)

            data_batches[i] = self._create_data_batch(output_elements, shapes, self._pipes[i].device_id)

            batch = data_batches[i]
            # Copy data from DALI Tensors to MXNet NDArrays
            for j, output_el in enumerate(output_elements):
                if self._outputs_types is None or self._outputs_types[j] == DALIGluonIterator.DENSE_TAG:
                    feed_ndarray(output_el, batch[j])
                else:
                    for sample_idx in range(self.batch_size):
                        feed_ndarray(output_el[sample_idx], batch[j][sample_idx])

        batches = [[([sample for sample in output_el] if isinstance(output_el,list) else output_el)
                    for output_el in batch]
                   for batch in data_batches]

        self._schedule_runs()

        self._advance_and_check_drop_last()

        if self._reader_name:
            if_drop, left = self._remove_padded()
            if np.any(if_drop):
                output = []
                for batch, to_copy in zip(batches, left):
                    batch = batch.copy()
                    for element_idx in range(len(batch)):
                        batch[element_idx] = batch[element_idx][0:to_copy]
                    output.append(batch)
                return output

        else:
            if self._last_batch_policy == LastBatchPolicy.PARTIAL and (self._counter > self._size) and self._size > 0:
                # First calculate how much data is required to return exactly self._size entries.
                diff = self._num_gpus * self.batch_size - (self._counter - self._size)
                # Figure out how many GPUs to grab from.
                numGPUs_tograb = int(np.ceil(diff / self.batch_size))
                # Figure out how many results to grab from the last GPU (as a fractional GPU batch may be required to
                # bring us right up to self._size).
                mod_diff = diff % self.batch_size
                data_fromlastGPU = mod_diff if mod_diff else self.batch_size

                # Grab the relevant data.
                # 1) Grab everything from the relevant GPUs.
                # 2) Grab the right data from the last GPU.
                # 3) Append data together correctly and return.
                output = batches[0:numGPUs_tograb]
                output[-1] = output[-1].copy()
                for element_idx in range(len(output[-1])):
                    output[-1][element_idx] = output[-1][element_idx][0:data_fromlastGPU]
                return output

        return batches

    def _create_data_batch(self, output_elements, shapes, device_id):
        mx_gpu_device = mx.gpu(device_id)
        mx_cpu_device = mx.cpu(0)
        new_batch = []
        for j, output_el in enumerate(output_elements):
            first_t = output_el if self._outputs_types is None or self._outputs_types[j] == DALIGluonIterator.DENSE_TAG else output_el[0]
            dtype = types.to_numpy_type(first_t.dtype)
            device = mx_gpu_device if type(first_t) is TensorGPU else mx_cpu_device
            if self._outputs_types is None or self._outputs_types[j] == DALIGluonIterator.DENSE_TAG:
                new_batch.append(get_mx_array(shapes[j], device, dtype=dtype))
            else:
                l = []
                for sample_idx in range(self.batch_size):
                    l.append(get_mx_array(shapes[j][sample_idx], device, dtype=dtype))
                new_batch.append(l)
        return new_batch

    DENSE_TAG = "dense"
    SPARSE_TAG = "sparse"<|MERGE_RESOLUTION|>--- conflicted
+++ resolved
@@ -115,12 +115,10 @@
         """
         _DaliBaseIterator.reset(self)
 
-<<<<<<< HEAD
     def __iter__(self):
         _DaliBaseIterator.__iter__(self)
         return self
-=======
->>>>>>> 9c519c69
+
 
 def get_mx_array(shape, ctx=None, dtype=None):
     # WAR
