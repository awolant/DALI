--- conflicted
+++ resolved
@@ -245,7 +245,6 @@
     return 4
 
 
-<<<<<<< HEAD
 def _data_iterator_impl(
         iterator_type: Type[DALIGenericIterator],
         pipeline_fn: Optional[Callable],
@@ -256,21 +255,8 @@
         last_batch_padded: bool = False,
         last_batch_policy: LastBatchPolicy = LastBatchPolicy.FILL,
         prepare_first_batch: bool = True,
-        sharding: Optional[Sharding] = None):
-=======
-def data_iterator_impl(
-        iterator_type,
-        pipeline_fn=None,
-        output_map=[],
-        size=-1,
-        reader_name=None,
-        auto_reset=False,
-        last_batch_padded=False,
-        last_batch_policy=LastBatchPolicy.FILL,
-        prepare_first_batch=True,
-        sharding=None,
-        devices=None):
->>>>>>> e0371d64
+        sharding: Optional[Sharding] = None,
+        devices: Optional[List[jax.Device]] = None):
     """ Implementation of the data_iterator decorator. It is extracted to a separate function
     to be reused by the peekable iterator decorator.
     """
@@ -356,7 +342,6 @@
 
 
 def data_iterator(
-<<<<<<< HEAD
         pipeline_fn: Optional[Callable] = None,
         output_map: List[str] = [],
         size: int = -1,
@@ -365,19 +350,8 @@
         last_batch_padded: bool = False,
         last_batch_policy: LastBatchPolicy = LastBatchPolicy.FILL,
         prepare_first_batch: bool = True,
-        sharding: Optional[Sharding] = None):
-=======
-        pipeline_fn=None,
-        output_map=[],
-        size=-1,
-        reader_name=None,
-        auto_reset=False,
-        last_batch_padded=False,
-        last_batch_policy=LastBatchPolicy.FILL,
-        prepare_first_batch=True,
-        sharding=None,
-        devices=None):
->>>>>>> e0371d64
+        sharding: Optional[Sharding] = None,
+        devices: Optional[List[jax.Device]] = None):
     """Decorator for DALI iterator for JAX. Decorated function when called returns DALI
     iterator for JAX.
 
