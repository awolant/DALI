# Copyright (c) 2023, NVIDIA CORPORATION & AFFILIATES. All rights reserved.
#
# Licensed under the Apache License, Version 2.0 (the "License");
# you may not use this file except in compliance with the License.
# You may obtain a copy of the License at
#
#     http://www.apache.org/licenses/LICENSE-2.0
#
# Unless required by applicable law or agreed to in writing, software
# distributed under the License is distributed on an "AS IS" BASIS,
# WITHOUT WARRANTIES OR CONDITIONS OF ANY KIND, either express or implied.
# See the License for the specific language governing permissions and
# limitations under the License.
import sys
import jax
import jax.numpy as jnp
from jax.sharding import NamedSharding, PositionalSharding
import jax.dlpack

from nvidia.dali.plugin.base_iterator import _DaliBaseIterator
from nvidia.dali.plugin.base_iterator import LastBatchPolicy
from nvidia.dali.backend import TensorGPU
from distutils.version import LooseVersion


assert sys.version_info.major == 3 and sys.version_info.minor >= 8, \
    "DALI JAX support requires Python 3.8 or above"


assert LooseVersion(jax.__version__) >= LooseVersion('0.4.11'), \
    "DALI JAX support requires JAX 0.4.11 or above"


def _to_jax_array(dali_tensor: TensorGPU) -> jax.Array:
    """Converts input DALI tensor to JAX array.

    Args:
        dali_tensor (TensorGPU): DALI GPU tensor to be converted to JAX array.

    Note:
        This function performs deep copy of the underlying data. That will change in
        future releases.

    Warning:
        As private this API may change without notice.

    Returns:
        jax.Array: JAX array with the same values and backing device as
        input DALI tensor.
    """
    jax_array = jax.dlpack.from_dlpack(dali_tensor._expose_dlpack_capsule())

    # For now we need this copy to make sure that underlying memory is available.
    # One solution is to implement full DLPack contract in DALI.
    # TODO(awolant): Remove this copy.
    return jax_array.copy()


class DALIGenericIterator(_DaliBaseIterator):
    """
    General DALI iterator for JAX. It can return any number of
    outputs from the DALI pipeline in the form of JAX Arrays.

    Parameters
    ----------
    pipelines : list of nvidia.dali.Pipeline
                List of pipelines to use
    output_map : list of str
                List of strings which maps consecutive outputs
                of DALI pipelines to user specified name.
                Outputs will be returned from iterator as dictionary
                of those names.
                Each name should be distinct
    size : int, default = -1
                Number of samples in the shard for the wrapped pipeline (if there is more than
                one it is a sum)
                Providing -1 means that the iterator will work until StopIteration is raised
                from the inside of iter_setup(). The options `last_batch_policy` and
                `last_batch_padded` don't work in such case. It works with only one pipeline inside
                the iterator.
                Mutually exclusive with `reader_name` argument
    reader_name : str, default = None
                Name of the reader which will be queried to the shard size, number of shards and
                all other properties necessary to count properly the number of relevant and padded
                samples that iterator needs to deal with. It automatically sets `last_batch_padded`
                accordingly to match the reader's configuration.
    auto_reset : string or bool, optional, default = False
                Whether the iterator resets itself for the next epoch or it requires reset() to be
                called explicitly.

                It can be one of the following values:

                * ``"no"``, ``False`` or ``None`` - at the end of epoch StopIteration is raised
                  and reset() needs to be called
                * ``"yes"`` or ``"True"``- at the end of epoch StopIteration is raised but reset()
                  is called internally automatically.
    last_batch_policy: optional, default = LastBatchPolicy.FILL
                What to do with the last batch when there are not enough samples in the epoch
                to fully fill it. See :meth:`nvidia.dali.plugin.base_iterator.LastBatchPolicy`
                JAX iterator does not support LastBatchPolicy.PARTIAL
    last_batch_padded : bool, optional, default = False
                Whether the last batch provided by DALI is padded with the last sample
                or it just wraps up. In the conjunction with ``last_batch_policy`` it tells
                if the iterator returning last batch with data only partially filled with
                data from the current epoch is dropping padding samples or samples from
                the next epoch. If set to ``False`` next
                epoch will end sooner as data from it was consumed but dropped. If set to
                True next epoch would be the same length as the first one. For this to happen,
                the option `pad_last_batch` in the reader needs to be set to True as well.
                It is overwritten when `reader_name` argument is provided
    prepare_first_batch : bool, optional, default = True
                Whether DALI should buffer the first batch right after the creation of the iterator,
                so one batch is already prepared when the iterator is prompted for the data
    sharding : ``jax.sharding.Sharding`` comaptible object that, if present, will be used to
                build an output jax.Array for each category. If ``None``, the iterator returns
                values compatible with pmapped JAX functions.

    Example
    -------
    With the data set ``[1,2,3,4,5,6,7]`` and the batch size 2:

    last_batch_policy = LastBatchPolicy.FILL, last_batch_padded = True   -> last batch = ``[7, 7]``,
    next iteration will return ``[1, 2]``

    last_batch_policy = LastBatchPolicy.FILL, last_batch_padded = False  -> last batch = ``[7, 1]``,
    next iteration will return ``[2, 3]``

    last_batch_policy = LastBatchPolicy.DROP, last_batch_padded = True   -> last batch = ``[5, 6]``,
    next iteration will return ``[1, 2]``

    last_batch_policy = LastBatchPolicy.DROP, last_batch_padded = False  -> last batch = ``[5, 6]``,
    next iteration will return ``[2, 3]``

    Note:
        JAX iterator does not support LastBatchPolicy.PARTIAL.
    """

    def __init__(
            self,
            pipelines,
            output_map,
            size=-1,
            reader_name=None,
            auto_reset=False,
            last_batch_padded=False,
            last_batch_policy=LastBatchPolicy.FILL,
            prepare_first_batch=True,
            sharding=None):

        # check the assert first as _DaliBaseIterator would run the prefetch
        if len(set(output_map)) != len(output_map):
            raise AssertionError("output_map names should be distinct")
        self._output_categories = set(output_map)
        self.output_map = output_map

        if sharding is not None:
            assert isinstance(sharding, (NamedSharding, PositionalSharding)), \
                "`sharding` should be an instance of `NamedSharding` or `PositionalSharding`"
        self._sharding = sharding

        assert last_batch_policy != LastBatchPolicy.PARTIAL, \
            "JAX iterator does not support partial last batch policy."

        _DaliBaseIterator.__init__(
            self,
            pipelines,
            size,
            reader_name,
            auto_reset,
            None,  # Default value for deprecated fill_last_batch argument
            last_batch_padded,
            last_batch_policy,
            prepare_first_batch=prepare_first_batch)

        self._first_batch = None
        if self._prepare_first_batch:
            try:
                self._first_batch = DALIGenericIterator.__next__(self)
                # call to `next` sets _ever_consumed to True but if we are just calling it from
                # here we should set if to False again
                self._ever_consumed = False
            except StopIteration:
                assert False, "It seems that there is no data in the pipeline. This may happen " \
                       "if `last_batch_policy` is set to PARTIAL and the requested batch size is " \
                       "greater than the shard size."

    def __next__(self):
        self._ever_consumed = True
        if self._first_batch is not None:
            batch = self._first_batch
            self._first_batch = None
            return batch

        pipelines_outputs = self._get_outputs()  # Can be accessed by outputs[device_id][output_id]

        next_output = dict()
        for category_id, category_name in enumerate(self.output_map):
            category_outputs = self._gather_outputs_for_category(
                pipelines_outputs, category_id)

            if self._num_gpus == 1:
                next_output[category_name] = category_outputs[0]
            else:
                self._assert_shards_shapes(category_outputs)
                if self._sharding is not None:
                    next_output[category_name] = self._build_output_with_sharding(category_outputs)
                else:
<<<<<<< HEAD
                    next_output[category_name] = self._build_output_with_devices(
=======
                    next_output[category_name] = self._build_output_with_device_put(
>>>>>>> d8860bb5
                        next_output, category_name, category_outputs)

        self._schedule_runs()
        self._advance_and_check_drop_last()

        return next_output

    def _gather_outputs_for_category(self, pipelines_outputs, category_id):
        category_outputs = []

        for pipeline_id in range(self._num_gpus):
            category_outputs.append(
                _to_jax_array(pipelines_outputs[pipeline_id][category_id].as_tensor()))

        return category_outputs

<<<<<<< HEAD
    def _build_output_with_devices(self, next_output, category_name, category_outputs):
=======
    def _build_output_with_device_put(self, next_output, category_name, category_outputs):
        """Builds sharded jax.Array with `jax.device_put_sharded`. This output is compatible
        with pmppped JAX functions.
        """
>>>>>>> d8860bb5
        category_outputs_devices = tuple(map(
            lambda jax_shard: jax_shard.device(),
            category_outputs))

        distinct_category_outputs_devices = set(category_outputs_devices)

        if len(category_outputs_devices) != len(distinct_category_outputs_devices):
            if len(distinct_category_outputs_devices) != 1:
                raise AssertionError("JAX iterator requires shards to be placed on \
                                                different devices or all on the same device.")
            else:
                # All shards are on one device (CPU or one GPU)
                return jnp.stack(category_outputs)
        else:
            # Build sharded JAX array as output for current category (compatible with pmap)
            return jax.device_put_sharded(category_outputs, category_outputs_devices)

    def _build_output_with_sharding(self, category_outputs):
<<<<<<< HEAD
=======
        """Builds sharded jax.Array with `jax.make_array_from_single_device_arrays`.
        This output is compatible with automatic parallelization with JAX.
        """
>>>>>>> d8860bb5
        shard_shape = category_outputs[0].shape
        global_shape = (self._num_gpus * shard_shape[0], *shard_shape[1:])
        return jax.make_array_from_single_device_arrays(
            global_shape, self._sharding, category_outputs)

    def _assert_shards_shapes(self, category_outputs):
        for shard in category_outputs:
            assert shard.shape == category_outputs[0].shape, \
                "Shards shapes have to be the same."<|MERGE_RESOLUTION|>--- conflicted
+++ resolved
@@ -205,11 +205,7 @@
                 if self._sharding is not None:
                     next_output[category_name] = self._build_output_with_sharding(category_outputs)
                 else:
-<<<<<<< HEAD
-                    next_output[category_name] = self._build_output_with_devices(
-=======
                     next_output[category_name] = self._build_output_with_device_put(
->>>>>>> d8860bb5
                         next_output, category_name, category_outputs)
 
         self._schedule_runs()
@@ -226,14 +222,10 @@
 
         return category_outputs
 
-<<<<<<< HEAD
-    def _build_output_with_devices(self, next_output, category_name, category_outputs):
-=======
     def _build_output_with_device_put(self, next_output, category_name, category_outputs):
         """Builds sharded jax.Array with `jax.device_put_sharded`. This output is compatible
         with pmppped JAX functions.
         """
->>>>>>> d8860bb5
         category_outputs_devices = tuple(map(
             lambda jax_shard: jax_shard.device(),
             category_outputs))
@@ -252,12 +244,9 @@
             return jax.device_put_sharded(category_outputs, category_outputs_devices)
 
     def _build_output_with_sharding(self, category_outputs):
-<<<<<<< HEAD
-=======
         """Builds sharded jax.Array with `jax.make_array_from_single_device_arrays`.
         This output is compatible with automatic parallelization with JAX.
         """
->>>>>>> d8860bb5
         shard_shape = category_outputs[0].shape
         global_shape = (self._num_gpus * shard_shape[0], *shard_shape[1:])
         return jax.make_array_from_single_device_arrays(
