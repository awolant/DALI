// Copyright (c) 2022, NVIDIA CORPORATION & AFFILIATES. All rights reserved.
//
// Licensed under the Apache License, Version 2.0 (the "License");
// you may not use this file except in compliance with the License.
// You may obtain a copy of the License at
//
//     http://www.apache.org/licenses/LICENSE-2.0
//
// Unless required by applicable law or agreed to in writing, software
// distributed under the License is distributed on an "AS IS" BASIS,
// WITHOUT WARRANTIES OR CONDITIONS OF ANY KIND, either express or implied.
// See the License for the specific language governing permissions and
// limitations under the License.

#include "dali/operators/reader/loader/video/frames_decoder_gpu.h"

#include <cuda.h>
#include <unistd.h>

#include <string>
#include <memory>
#include <iomanip>

#include "dali/core/error_handling.h"
#include "dali/core/cuda_utils.h"
#include "dali/pipeline/data/backend.h"
#include "dali/pipeline/data/tensor.h"
#include "dali/operators/reader/loader/video/nvdecode/color_space.h"

namespace dali {
namespace detail {
int process_video_sequence(void *user_data, CUVIDEOFORMAT *video_format) {
  return video_format->min_num_decode_surfaces;
}

int process_picture_decode(void *user_data, CUVIDPICPARAMS *picture_params) {
  FramesDecoderGpu *frames_decoder = static_cast<FramesDecoderGpu*>(user_data);

  return frames_decoder->ProcessPictureDecode(user_data, picture_params);
}
}  // namespace detail


void FramesDecoderGpu::InitBitStreamFilter() {
  const AVBitStreamFilter *bsf = nullptr;

  switch (av_state_->codec_->id) {
  case AVCodecID::AV_CODEC_ID_H264:
    bsf = av_bsf_get_by_name("h264_mp4toannexb");
    break;
  case AVCodecID::AV_CODEC_ID_HEVC:
    bsf = av_bsf_get_by_name("hevc_mp4toannexb");
    break;
  default:
    DALI_FAIL(make_string(
      "Could not find suitable bit stream filter for codec: ",
      av_state_->codec_->name));
  }

  DALI_ENFORCE(av_bsf_alloc(bsf, &bsfc_) >= 0);
  DALI_ENFORCE(avcodec_parameters_copy(
    bsfc_->par_in, av_state_->ctx_->streams[0]->codecpar) >= 0);
  DALI_ENFORCE(av_bsf_init(bsfc_) >= 0);
}

<<<<<<< HEAD
=======
cudaVideoCodec FramesDecoderGpu::FindCodecType() {
  switch (av_state_->codec_->id) {
  case AV_CODEC_ID_H264:
    return cudaVideoCodec_H264;
  case AV_CODEC_ID_HEVC:
    return cudaVideoCodec_HEVC;
  default:
    DALI_FAIL(make_string(
      "Unsupported codec: ",
      av_state_->codec_->name));
  }
  return cudaVideoCodec_HEVC;
}

>>>>>>> 2284a2b5
FramesDecoderGpu::FramesDecoderGpu(const std::string &filename, cudaStream_t stream) :
    FramesDecoder(filename),
    frame_buffer_(num_decode_surfaces_),
    stream_(stream) {
    nvdecode_state_ = std::make_unique<NvDecodeState>();

    InitBitStreamFilter();

    filtered_packet_ = av_packet_alloc();
    DALI_ENFORCE(filtered_packet_, "Could not allocate av packet");

    auto codec_type = FindCodecType();

    // Create nv decoder
    CUVIDDECODECREATEINFO decoder_info;
    memset(&decoder_info, 0, sizeof(CUVIDDECODECREATEINFO));

    decoder_info.bitDepthMinus8 = 0;
    decoder_info.ChromaFormat = cudaVideoChromaFormat_420;
    decoder_info.CodecType = codec_type;
    decoder_info.ulHeight = Height();
    decoder_info.ulWidth = Width();
    decoder_info.ulMaxHeight = Height();
    decoder_info.ulMaxWidth = Width();
    decoder_info.ulTargetHeight = Height();
    decoder_info.ulTargetWidth = Width();
    decoder_info.ulNumDecodeSurfaces = num_decode_surfaces_;
    decoder_info.ulNumOutputSurfaces = 2;

    CUDA_CALL(cuvidCreateDecoder(&nvdecode_state_->decoder, &decoder_info));

    // Create nv parser
    CUVIDPARSERPARAMS parser_info;
    memset(&parser_info, 0, sizeof(CUVIDPARSERPARAMS));
    parser_info.CodecType = codec_type;
    parser_info.ulMaxNumDecodeSurfaces = num_decode_surfaces_;
    parser_info.ulMaxDisplayDelay = 0;
    parser_info.pUserData = this;
    parser_info.pfnSequenceCallback = detail::process_video_sequence;
    parser_info.pfnDecodePicture = detail::process_picture_decode;
    parser_info.pfnDisplayPicture = nullptr;

    CUDA_CALL(cuvidCreateVideoParser(&nvdecode_state_->parser, &parser_info));

    // Init internal frame buffer
    // TODO(awolant): Check, if continuous buffer would be faster
    for (size_t i = 0; i < frame_buffer_.size(); ++i) {
      frame_buffer_[i].frame_.resize(FrameSize());
      frame_buffer_[i].pts_ = -1;
    }
}

int FramesDecoderGpu::ProcessPictureDecode(void *user_data, CUVIDPICPARAMS *picture_params) {
  // Sending empty packet will call this callback.
  // If we want to flush the decoder, we do not need to do anything here
  if (flush_) {
    return 0;
  }

  CUDA_CALL(cuvidDecodePicture(nvdecode_state_->decoder, picture_params));

  // Process decoded frame for output
  CUVIDPROCPARAMS videoProcessingParameters = {};
  videoProcessingParameters.progressive_frame = !picture_params->field_pic_flag;
  videoProcessingParameters.second_field = 1;
  videoProcessingParameters.top_field_first = picture_params->bottom_field_flag ^ 1;
  videoProcessingParameters.unpaired_field = 0;
  videoProcessingParameters.output_stream = stream_;

  uint8_t *frame_output = nullptr;

  // Take pts of the currently decoded frame
  int current_pts = piped_pts_.front();
  piped_pts_.pop();

  // current_pts is pts of frame that came from the decoder
  // NextFramePts() is pts of the frame that we want to return
  // in this call to ReadNextFrame
  // If they are the same, we just return this frame
  // If not, we store it in the buffer for later

  if (current_pts == NextFramePts()) {
    // Currently decoded frame is actually the one we wanted
    frame_returned_ = true;

    LOG_LINE << "Read frame, index " << next_frame_idx_ << ", timestamp " <<
        std::setw(5) << current_pts << ", current copy " << current_copy_to_output_ << std::endl;

    if (current_copy_to_output_ == false) {
      return 1;
    }
    frame_output = current_frame_output_;
  } else {
    // Put currently decoded frame to the buffer for later
    auto &slot = FindEmptySlot();
    slot.pts_ = current_pts;
    frame_output = slot.frame_.data();
  }

  CUdeviceptr frame = {};
  unsigned int pitch = 0;

  CUDA_CALL(cuvidMapVideoFrame(
    nvdecode_state_->decoder,
    picture_params->CurrPicIdx,
    &frame,
    &pitch,
    &videoProcessingParameters));

  // TODO(awolant): Benchmark, if copy would be faster
  yuv_to_rgb(
    reinterpret_cast<uint8_t *>(frame),
    pitch,
    frame_output,
    Width()* 3,
    Width(),
    Height(),
    stream_);
  // TODO(awolant): Alterantive is to copy the data to a buffer
  // and then process it on the stream. Check, if this is faster, when
  // the benchmark is ready.
  CUDA_CALL(cudaStreamSynchronize(stream_));
  CUDA_CALL(cuvidUnmapVideoFrame(nvdecode_state_->decoder, frame));

  return 1;
}

void FramesDecoderGpu::SeekFrame(int frame_id) {
  // TODO(awolant): This seek can be optimized - for consecutive frames not needed etc.
  SendLastPacket(true);
  FramesDecoder::SeekFrame(frame_id);
}

bool FramesDecoderGpu::ReadNextFrame(uint8_t *data, bool copy_to_output) {
  // No more frames in the file
  if (next_frame_idx_ == -1) {
    return false;
  }

  // Check if requested frame was buffered earlier
  for (auto &frame : frame_buffer_) {
    if (frame.pts_ == index_[next_frame_idx_].pts) {
      if (copy_to_output) {
        copyD2D(data, frame.frame_.data(), FrameSize());
      }
      LOG_LINE << "Read frame, index " << next_frame_idx_ << ", timestamp " <<
        std::setw(5) << frame.pts_ << ", current copy " << copy_to_output << std::endl;

      frame.pts_ = -1;

      ++next_frame_idx_;
      return true;
    }
  }

  current_copy_to_output_ = copy_to_output;
  current_frame_output_ = data;

  while (av_read_frame(av_state_->ctx_, av_state_->packet_) >= 0) {
    if (av_state_->packet_->stream_index != av_state_->stream_id_) {
      continue;
    }

    // Store pts from current packet to indicate,
    // that this frame is in the decoder
    piped_pts_.push(av_state_->packet_->pts);

    // Add header needed for NVDECODE to the packet
    if (filtered_packet_->data) {
      av_packet_unref(filtered_packet_);
    }
    DALI_ENFORCE(av_bsf_send_packet(bsfc_, av_state_->packet_) >= 0);
    DALI_ENFORCE(av_bsf_receive_packet(bsfc_, filtered_packet_) >= 0);

    // Prepare nv packet
    CUVIDSOURCEDATAPACKET *packet = &nvdecode_state_->packet;
    memset(packet, 0, sizeof(CUVIDSOURCEDATAPACKET));
    packet->payload = filtered_packet_->data;
    packet->payload_size = filtered_packet_->size;
    packet->flags = CUVID_PKT_TIMESTAMP;
    packet->timestamp = filtered_packet_->pts;

    // Send packet to the nv decoder
    frame_returned_ = false;
    CUDA_CALL(cuvidParseVideoData(nvdecode_state_->parser, packet));

    if (frame_returned_) {
      ++next_frame_idx_;
      return true;
    }
  }

  DALI_ENFORCE(piped_pts_.size() == 1);

  SendLastPacket();
  next_frame_idx_ = -1;
  return true;
}

void FramesDecoderGpu::SendLastPacket(bool flush) {
  flush_ = flush;
  CUVIDSOURCEDATAPACKET *packet = &nvdecode_state_->packet;
  memset(packet, 0, sizeof(CUVIDSOURCEDATAPACKET));
  packet->payload = nullptr;
  packet->payload_size = 0;
  packet->flags = CUVID_PKT_ENDOFSTREAM;
  CUDA_CALL(cuvidParseVideoData(nvdecode_state_->parser, packet));
  flush_ = false;

  if (flush) {
    // Clear frames buffer
    for (size_t i = 0; i < frame_buffer_.size(); ++i) {
      frame_buffer_[i].pts_ = -1;
    }

    // Clear piped pts
    while (piped_pts_.size() > 0) {
      piped_pts_.pop();
    }
  }
}

BufferedFrame& FramesDecoderGpu::FindEmptySlot() {
  for (auto &frame : frame_buffer_) {
    if (frame.pts_ == -1) {
      return frame;
    }
  }
  DALI_FAIL("Could not find empty slot in the frame buffer");
}

void FramesDecoderGpu::Reset() {
  SendLastPacket(true);
  FramesDecoder::Reset();
}

NvDecodeState::~NvDecodeState() {
  cuvidDestroyVideoParser(parser);
  cuvidDestroyDecoder(decoder);
}

FramesDecoderGpu::~FramesDecoderGpu() {
  av_packet_free(&filtered_packet_);
  av_bsf_free(&bsfc_);
}
}  // namespace dali<|MERGE_RESOLUTION|>--- conflicted
+++ resolved
@@ -63,8 +63,6 @@
   DALI_ENFORCE(av_bsf_init(bsfc_) >= 0);
 }
 
-<<<<<<< HEAD
-=======
 cudaVideoCodec FramesDecoderGpu::FindCodecType() {
   switch (av_state_->codec_->id) {
   case AV_CODEC_ID_H264:
@@ -79,7 +77,6 @@
   return cudaVideoCodec_HEVC;
 }
 
->>>>>>> 2284a2b5
 FramesDecoderGpu::FramesDecoderGpu(const std::string &filename, cudaStream_t stream) :
     FramesDecoder(filename),
     frame_buffer_(num_decode_surfaces_),
