--- conflicted
+++ resolved
@@ -25,9 +25,6 @@
 #include "dali/pipeline/data/tensor.h"
 #include "dali/operators/reader/loader/video/nvdecode/color_space.h"
 namespace dali {
-<<<<<<< HEAD
-namespace detail {
-=======
 
 namespace frame_dec_gpu_impl {
 
@@ -77,7 +74,6 @@
   }
 }
 
->>>>>>> 792c055f
 class NVDECCache {
  public:
     static NVDECCache &GetCache() {
@@ -136,18 +132,6 @@
       caps.eChromaFormat = chroma_format;
       caps.nBitDepthMinus8 = bit_depth_luma_minus8;
       CUDA_CALL(cuvidGetDecoderCaps(&caps));
-<<<<<<< HEAD
-      DALI_ENFORCE(width >= caps.nMinWidth  && height >= caps.nMinHeight,
-                   "Video is too small in at least one dimension.");
-      DALI_ENFORCE(width <= caps.nMaxWidth && height <= caps.nMaxHeight,
-                   "Video is too large in at least one dimension.");
-      DALI_ENFORCE(width * height / 256 <= caps.nMaxMBCount,
-                   "Video is too large (too many macroblocks).");
-      CUVIDDECODECREATEINFO decoder_info;
-      memset(&decoder_info, 0, sizeof(CUVIDDECODECREATEINFO));
-      decoder_info.bitDepthMinus8 = video_format->bit_depth_luma_minus8;;
-      decoder_info.ChromaFormat = video_format->chroma_format;;
-=======
 
       DALI_ENFORCE(caps.bIsSupported,
                    make_string("Codec configuration not supported on this GPU. ",
@@ -173,7 +157,6 @@
 
       decoder_info.bitDepthMinus8 = bit_depth_luma_minus8;
       decoder_info.ChromaFormat = chroma_format;
->>>>>>> 792c055f
       decoder_info.CodecType = codec_type;
       decoder_info.ulHeight = height;
       decoder_info.ulWidth = width;
@@ -378,15 +361,9 @@
   parser_info.ulMaxNumDecodeSurfaces = num_decode_surfaces_;
   parser_info.ulMaxDisplayDelay = 0;
   parser_info.pUserData = this;
-<<<<<<< HEAD
-  parser_info.pfnSequenceCallback = detail::process_video_sequence;
-  parser_info.pfnDecodePicture = detail::process_picture_decode;
-  parser_info.pfnDisplayPicture = zero_latency_ ? nullptr : detail::handle_picture_display;
-=======
   parser_info.pfnSequenceCallback = frame_dec_gpu_impl::process_video_sequence;
   parser_info.pfnDecodePicture = frame_dec_gpu_impl::process_picture_decode;
-  parser_info.pfnDisplayPicture = nullptr;
->>>>>>> 792c055f
+  parser_info.pfnDisplayPicture = zero_latency_ ? nullptr : frame_dec_gpu_impl::handle_picture_display;
 
   auto extradata = av_state_->ctx_->streams[0]->codecpar->extradata;
   auto extradata_size = av_state_->ctx_->streams[0]->codecpar->extradata_size;
